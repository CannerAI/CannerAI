--- conflicted
+++ resolved
@@ -827,12 +827,7 @@
   return button;
 }
 
-<<<<<<< HEAD
-// Show menu with saved responses
-// Show menu with saved responses
-=======
 // Show menu with saved responses - Enhanced with popup-style design
->>>>>>> ff25c8bb
 async function showResponseMenu(targetBox: HTMLElement, button: HTMLElement) {
   // Remove existing menu if any
   const existingMenu = document.querySelector(".social-helper-menu");
@@ -883,37 +878,10 @@
     </div>
   `;
 
-<<<<<<< HEAD
 //added first here
   menu.style.visibility = "hidden";
   menu.style.top = "-9999px";
   menu.style.left = "-9999px";
-=======
-  // Position menu near button with smart positioning
-  const rect = button.getBoundingClientRect();
-  const menuHeight = 500; // Estimated menu height
-  const viewportHeight = window.innerHeight;
-  const spaceBelow = viewportHeight - rect.bottom;
-  const spaceAbove = rect.top;
-
-  // Show above button if not enough space below
-  if (spaceBelow < menuHeight && spaceAbove > menuHeight) {
-    menu.style.top = `${rect.top - menuHeight - 10}px`;
-  } else {
-    menu.style.top = `${rect.bottom + 5}px`;
-  }
-
-  // Ensure menu doesn't go off-screen horizontally
-  const menuWidth = 420;
-  const spaceRight = window.innerWidth - rect.left;
-
-  if (spaceRight < menuWidth) {
-    menu.style.left = `${rect.right - menuWidth}px`;
-  } else {
-    menu.style.left = `${rect.left}px`;
-  }
-
->>>>>>> ff25c8bb
   document.body.appendChild(menu);
 
   // Add theme toggle functionality
