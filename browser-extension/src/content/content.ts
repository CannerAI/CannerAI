<<<<<<< HEAD
// Canner Content Script
// Injects helper buttons and features into LinkedIn pages
import { toBold, toItalic, toBoldItalic, toRegular, hasFormatting } from '../utils/textFormatter';

=======
// Canner content script — injects helper UI into social sites
>>>>>>> 3327bb52
console.log("Canner: Content script loaded");

const CONFIG = {
  API_URL: "http://localhost:5000/api",
  BUTTON_ICON: "💬",
  BUTTON_COLOR: "#0a66c2", // LinkedIn blue
};

// helps to track the last focused input
let lastFocusedInput: HTMLElement | null = null;

// this function track focused inputs
function trackFocusedInputs() {
  document.addEventListener('focusin', (e) => {
    const target = e.target as HTMLElement;
    if (isValidInputElement(target)) {
      lastFocusedInput = target;
      console.log("Canner: Tracked focused input", target);
    }
  }, true);
}

// Track injected elements to avoid duplicates
const injectedElements = new Set<string>();
const suggestionManagers: Record<string, InlineSuggestionManager> = {} as any;

// Simple Inline Suggestion Manager
class InlineSuggestionManager {
  element: HTMLElement;
  ghostElement: HTMLElement | null = null;
  currentSuggestion: any | null = null;
  isComposing: boolean = false;
  suppressedUntil: number = 0;

  // Event handlers
  private inputHandler: (e: Event) => void;
  private keydownHandler: (e: KeyboardEvent) => void;
  private blurHandler: () => void;
  private compositionStartHandler: () => void;
  private compositionEndHandler: () => void;

  constructor(element: HTMLElement) {
    this.element = element;

    // Bind event handlers
    this.inputHandler = this.handleInput.bind(this);
    this.keydownHandler = this.handleKeydown.bind(this);
    this.blurHandler = this.clearSuggestion.bind(this);
    this.compositionStartHandler = () => { this.isComposing = true; };
    this.compositionEndHandler = () => { this.isComposing = false; };

    // Attach event listeners
    this.element.addEventListener('input', this.inputHandler);
    this.element.addEventListener('keydown', this.keydownHandler);
    this.element.addEventListener('blur', this.blurHandler);
    this.element.addEventListener('compositionstart', this.compositionStartHandler);
    this.element.addEventListener('compositionend', this.compositionEndHandler);
  }

  destroy() {
    this.clearSuggestion();
    this.element.removeEventListener('input', this.inputHandler);
    this.element.removeEventListener('keydown', this.keydownHandler);
    this.element.removeEventListener('blur', this.blurHandler);
    this.element.removeEventListener('compositionstart', this.compositionStartHandler);
    this.element.removeEventListener('compositionend', this.compositionEndHandler);
  }

  private async handleInput(e: Event) {
    // Skip if suppressed
    if (Date.now() < this.suppressedUntil) {
      this.clearSuggestion();
      return;
    }

    // Skip if composing (IME input)
    if (this.isComposing) {
      return;
    }

    const currentText = this.getCurrentText();

    // Clear suggestion if text is too short or empty (fixes Twitter backspace issue)
    if (!currentText || currentText.length < 2) {
      this.clearSuggestion();
      return;
    }

    // Additional check for empty contenteditable elements
    if (this.element.getAttribute('contenteditable') === 'true') {
      const textContent = this.element.textContent?.trim() || '';
      if (textContent.length === 0) {
        this.clearSuggestion();
        return;
      }
    }

    try {
      const suggestions = await this.fetchSuggestions(currentText);
      if (suggestions.length === 0) {
        this.clearSuggestion();
        return;
      }

      // Find suggestions that start with the current text
      const matches = suggestions.filter(s => {
        const content = (s.content || s.title || "").toLowerCase();
        return content.startsWith(currentText.toLowerCase());
      });

      if (matches.length === 0) {
        this.clearSuggestion();
        return;
      }

      // Use the first match
      const suggestion = matches[0];
      this.showSuggestion(suggestion, currentText);
    } catch (error) {
      console.error('Error fetching suggestions:', error);
      this.clearSuggestion();
    }
  }

  private handleKeydown(e: KeyboardEvent) {
    if (e.key === 'Tab' && this.currentSuggestion) {
      e.preventDefault();
      e.stopPropagation();
      this.acceptSuggestion();
    } else if (e.key === 'Escape' && this.currentSuggestion) {
      e.preventDefault();
      e.stopPropagation();
      this.clearSuggestion();
    } else if (e.key === 'Backspace' || e.key === 'Delete') {
      // Clear suggestion on delete keys (fixes Twitter backspace issue)
      setTimeout(() => {
        const currentText = this.getCurrentText();
        if (!currentText || currentText.length < 2) {
          this.clearSuggestion();
        }
      }, 10);
    }
  }

  private getCurrentText(): string {
    if (this.element.getAttribute('contenteditable') === 'true') {
      const selection = window.getSelection();
      if (!selection || selection.rangeCount === 0) return '';

      const range = selection.getRangeAt(0);
      const tempRange = range.cloneRange();
      tempRange.selectNodeContents(this.element);
      tempRange.setEnd(range.endContainer, range.endOffset);

      const text = tempRange.cloneContents().textContent || '';
      // Get the last word
      const words = text.trim().split(/\s+/);
      return words[words.length - 1] || '';
    } else if (this.element.tagName === 'TEXTAREA' || this.element.tagName === 'INPUT') {
      const input = this.element as HTMLInputElement | HTMLTextAreaElement;
      const cursorPos = input.selectionStart || 0;
      const text = input.value.substring(0, cursorPos);
      const words = text.trim().split(/\s+/);
      return words[words.length - 1] || '';
    }
    return '';
  }

  private async fetchSuggestions(prefix: string): Promise<any[]> {
    return new Promise((resolve) => {
      chrome.storage.local.get(['responses'], (result) => {
        const responses = result.responses || [];
        const prefixLower = prefix.toLowerCase();

        const matches = responses.filter((response: any) => {
          const content = (response.content || response.title || "").toLowerCase();
          return content.startsWith(prefixLower);
        });

        resolve(matches);
      });
    });
  }

  private showSuggestion(suggestion: any, currentText: string) {
    this.currentSuggestion = suggestion;
    const fullText = suggestion.content || suggestion.title || '';

    // Detect platform for different display strategies
    const isLinkedIn = window.location.hostname.includes("linkedin");
    const isTwitter = window.location.hostname.includes("twitter") || window.location.hostname.includes("x.com");

    // Platform-specific suggestion display logic
    if (isTwitter) {
      // Twitter-specific logic: show only the remainder to avoid duplication
      let displayText = fullText;
      if (fullText.toLowerCase().startsWith(currentText.toLowerCase())) {
        displayText = fullText.substring(currentText.length);
      }

      // Truncate long suggestions for Twitter's smaller input box
      const maxLength = 70; // Optimized limit for Twitter's input box
      if (displayText.length > maxLength) {
        displayText = displayText.substring(0, maxLength - 3) + "...";
      }

      this.createGhostElement(displayText, currentText, fullText, 'twitter');
    } else {
      // LinkedIn and others: show the full text in gray behind
      this.createGhostElement(fullText, currentText, fullText, 'linkedin');
    }
  }

  private createGhostElement(text: string, _currentText: string, _fullText: string, platform: 'linkedin' | 'twitter') {
    this.clearGhostElement();

    if (this.element.getAttribute('contenteditable') === 'true') {
      const overlay = document.createElement('div');
      overlay.className = 'canner-ghost-suggestion';

      if (platform === 'linkedin') {
        // LinkedIn: show the full suggestion text with proper styling
        overlay.textContent = _fullText;
        overlay.style.cssText = `
          position: fixed;
          color: rgba(102, 112, 122, 0.3);
          pointer-events: none;
          z-index: 9999;
          white-space: pre-wrap;
          overflow-wrap: break-word;
          word-wrap: break-word;
          font-family: inherit;
          font-size: inherit;
          font-weight: inherit;
          line-height: inherit;
          max-width: calc(100% - 40px);
          display: block;
        `;
        this.positionLinkedInOverlay(overlay);
      } else {
        // Twitter: show only the remainder text at cursor position
        overlay.textContent = text;
        overlay.style.cssText = `
          position: fixed;
          color: rgba(102, 112, 122, 0.7);
          pointer-events: none;
          z-index: 10000;
          white-space: nowrap;
          overflow: hidden;
          text-overflow: ellipsis;
          font-family: inherit;
          font-size: inherit;
          font-weight: inherit;
          line-height: inherit;
          max-width: 300px;
          display: inline-block;
        `;
        this.positionTwitterOverlay(overlay);
      }

      this.ghostElement = overlay;
    }
  }

  private positionLinkedInOverlay(overlay: HTMLElement) {
    const containerRect = this.element.getBoundingClientRect();

    // Match the element's font styles exactly
    const computedStyle = window.getComputedStyle(this.element);
    overlay.style.fontFamily = computedStyle.fontFamily;
    overlay.style.fontSize = computedStyle.fontSize;
    overlay.style.fontWeight = computedStyle.fontWeight;
    overlay.style.lineHeight = computedStyle.lineHeight;

    // Position the overlay to fill the entire input area
    overlay.style.left = `${containerRect.left + 10}px`;
    overlay.style.top = `${containerRect.top + 10}px`;
    overlay.style.width = `${containerRect.width - 20}px`;

    document.body.appendChild(overlay);
  }

  private positionTwitterOverlay(overlay: HTMLElement) {
    const selection = window.getSelection();
    if (!selection || selection.rangeCount === 0) return;

    const range = selection.getRangeAt(0);
    const rect = range.getBoundingClientRect();
    const containerRect = this.element.getBoundingClientRect();

    // Match the element's font styles exactly
    const computedStyle = window.getComputedStyle(this.element);
    overlay.style.fontFamily = computedStyle.fontFamily;
    overlay.style.fontSize = computedStyle.fontSize;
    overlay.style.fontWeight = computedStyle.fontWeight;
    overlay.style.lineHeight = computedStyle.lineHeight;

    // Position exactly at cursor baseline for Twitter
    let left = rect.right + 1;
    let top = rect.top;

    // Calculate baseline alignment for perfect text alignment
    const fontSize = parseFloat(computedStyle.fontSize) || 16;
    const baselineOffset = fontSize * 0.85;
    top = rect.top + (rect.height - fontSize) / 2 + baselineOffset - fontSize;

    // Ensure the overlay stays within Twitter's small container boundaries
    const overlayWidth = overlay.offsetWidth;

    // Check if overlay exceeds container right boundary (important for Twitter)
    if (left + overlayWidth > containerRect.right - 5) {
      // Calculate available space and set reasonable max width
      const availableWidth = containerRect.right - left - 10;
      if (availableWidth > 100) {
        // Allow up to 250px but not more than available space
        const maxWidth = Math.min(250, availableWidth);
        overlay.style.maxWidth = `${maxWidth}px`;
      } else if (availableWidth > 50) {
        // Minimum usable space
        overlay.style.maxWidth = `${availableWidth}px`;
      } else {
        // If no space available, don't show the suggestion
        overlay.remove();
        return;
      }
    }

    // Apply final position
    overlay.style.left = `${left}px`;
    overlay.style.top = `${top}px`;

    document.body.appendChild(overlay);
  }

  private clearGhostElement() {
    if (this.ghostElement) {
      this.ghostElement.remove();
      this.ghostElement = null;
    }
  }

  private clearSuggestion() {
    this.currentSuggestion = null;
    this.clearGhostElement();
  }

  private acceptSuggestion() {
    if (!this.currentSuggestion) return;

    // Suppress further input handling temporarily
    this.suppressedUntil = Date.now() + 500;

    const fullText = this.currentSuggestion.content || this.currentSuggestion.title || '';
    const currentText = this.getCurrentText();

    // Replace current text with full suggestion
    if (this.element.getAttribute('contenteditable') === 'true') {
      this.replaceInContentEditable(fullText, currentText);
    } else if (this.element.tagName === 'TEXTAREA' || this.element.tagName === 'INPUT') {
      this.replaceInInput(fullText, currentText);
    }

    this.clearSuggestion();
  }

  private replaceInContentEditable(fullText: string, _currentText: string) {
    const selection = window.getSelection();
    if (!selection || selection.rangeCount === 0) return;

    const range = selection.getRangeAt(0);

    // Create a range to select the current text
    const tempRange = range.cloneRange();
    tempRange.selectNodeContents(this.element);
    tempRange.setEnd(range.endContainer, range.endOffset);

    const currentContent = tempRange.cloneContents().textContent || '';
    const lastSpaceIndex = currentContent.lastIndexOf(' ');
    const startIndex = lastSpaceIndex >= 0 ? lastSpaceIndex + 1 : 0;

    // Create range to replace the current word
    const replaceRange = document.createRange();
    replaceRange.setStart(this.element, 0);

    // Find the text node and offset for the start
    const walker = document.createTreeWalker(this.element, NodeFilter.SHOW_TEXT);
    let currentOffset = 0;
    let startNode = null;
    let startOffset = 0;

    while (walker.nextNode()) {
      const node = walker.currentNode as Text;
      const nodeLength = node.textContent?.length || 0;

      if (currentOffset + nodeLength >= startIndex) {
        startNode = node;
        startOffset = startIndex - currentOffset;
        break;
      }
      currentOffset += nodeLength;
    }

    if (startNode) {
      replaceRange.setStart(startNode, startOffset);
      replaceRange.setEnd(range.endContainer, range.endOffset);
      replaceRange.deleteContents();

      const textNode = document.createTextNode(fullText);
      replaceRange.insertNode(textNode);

      // Move cursor to end
      const newRange = document.createRange();
      newRange.setStartAfter(textNode);
      newRange.collapse(true);
      selection.removeAllRanges();
      selection.addRange(newRange);

      // Trigger events
      this.element.dispatchEvent(new InputEvent('input', { bubbles: true }));
      this.element.dispatchEvent(new Event('change', { bubbles: true }));
    }
  }

  private replaceInInput(fullText: string, _currentText: string) {
    const input = this.element as HTMLInputElement | HTMLTextAreaElement;
    const cursorPos = input.selectionStart || 0;
    const value = input.value;

    // Find the start of the current word
    let startPos = cursorPos - 1;
    while (startPos >= 0 && value[startPos] !== ' ' && value[startPos] !== '\n') {
      startPos--;
    }
    startPos++;

    const newValue = value.substring(0, startPos) + fullText + value.substring(cursorPos);
    input.value = newValue;

    // Set cursor position
    const newCursorPos = startPos + fullText.length;
    input.setSelectionRange(newCursorPos, newCursorPos);

    // Trigger events
    input.dispatchEvent(new Event('input', { bubbles: true }));
    input.dispatchEvent(new Event('change', { bubbles: true }));
  }
}

async function fetchLocalSuggestions(prefix: string): Promise<any[]> {
  return new Promise((resolve) => {
    chrome.storage.local.get(["responses"], (result) => {
      const list = result.responses || [];
      const q = prefix.toLowerCase();
      const matches = list
        .map((r: any) => ({
          r,
          score:
            (r.title && r.title.toLowerCase().startsWith(q) ? 100 : 0) +
            (r.content && r.content.toLowerCase().includes(q) ? 10 : 0) +
            (r.usage_count || 0),
        }))
        .filter((m: any) => m.score > 0)
        .sort((a: any, b: any) => b.score - a.score)
        .map((m: any) => m.r);
      resolve(matches);
    });
  });
}

// Initialize the helper
function init() {
  console.log("Social Helper: Initializing for all platforms...");

  trackFocusedInputs(); // add to track focused input

  // Add pen buttons to all input boxes
  addMessageHelpers();

  // Add helper buttons to connection request messages (legacy)
  addConnectionHelpers();

  // Monitor DOM changes to inject helpers in dynamically loaded content
  observeDOM();

  // Add keyboard shortcuts
  addKeyboardShortcuts();

  // Add text selection handler
  addTextSelectionHandler();
}

// Add helper buttons to all social media input boxes
function addMessageHelpers() {
  console.log("Social Helper: Adding message helpers...");

  const selectors = [
    '[contenteditable="true"]',
    'textarea[placeholder*="comment" i]',
    'textarea[placeholder*="message" i]',
    'textarea[placeholder*="reply" i]',
    'textarea[placeholder*="What" i]',
    'textarea[data-testid="tweetTextarea_0"]',
    'div[data-testid="tweetTextarea_0"]',
    'div[data-testid="dmComposerTextInput"]',
    'div[data-testid="cellInnerDiv"] [contenteditable="true"]',
    'textarea[name="message"]',
    'input[type="text"][placeholder*="comment" i]',
    '[aria-label*="Tweet" i][contenteditable="true"]',
    '[aria-label*="Reply" i][contenteditable="true"]',
    '[data-text="true"][contenteditable="true"]',
    '.comments-comment-box [contenteditable="true"]',
    '.msg-form [contenteditable="true"]',
    '.share-creation-state [contenteditable="true"]',
  ];

  const messageBoxes = document.querySelectorAll(selectors.join(", "));
  console.log("Social Helper: Found", messageBoxes.length, "input elements");

  messageBoxes.forEach((box, index) => {
    console.log(`Social Helper: Processing element ${index + 1}:`, box);

    // Skip if element is too small or not visible
    const rect = box.getBoundingClientRect();
    console.log(
      `Social Helper: Element ${index + 1} size:`,
      rect.width,
      "x",
      rect.height
    );

    if (rect.width < 100 || rect.height < 20) {
      console.log(`Social Helper: Skipping element ${index + 1} - too small`);
      return;
    }

    // Skip if element is not visible
    const style = window.getComputedStyle(box as HTMLElement);
    if (
      style.display === "none" ||
      style.visibility === "hidden" ||
      style.opacity === "0"
    ) {
      console.log(`Social Helper: Skipping element ${index + 1} - not visible`);
      return;
    }

    // Create a simple unique ID
    if (!box.id) {
      box.id = `sh-box-${Math.random().toString(36).substring(2, 11)}`;
    }

    // Check if we already processed this element
    if (injectedElements.has(box.id)) {
      console.log(
        `Social Helper: Skipping element ${index + 1} - already processed`
      );
      return;
    }

    // Check if button already exists nearby
    const container =
      (box as HTMLElement).closest("div") || (box as HTMLElement).parentElement;
    if (container?.querySelector(".social-helper-pen")) {
      console.log(
        `Social Helper: Button already exists for element ${index + 1}`
      );
      // Ensure a SuggestionManager is attached even if button was already present.
      // Resolve the actual editable inside this box (same logic as below).
      try {
        const resolvedEditable = ((): HTMLElement => {
          const el = box as HTMLElement;
          if (el.getAttribute && el.getAttribute("contenteditable") === "true") return el;
          const inner = el.querySelector?.('[contenteditable="true"], textarea, input[type="text"]') as HTMLElement | null;
          return inner || el;
        })();

        if (!resolvedEditable.id) {
          resolvedEditable.id = `${box.id}-editable`;
        }

        if (!suggestionManagers[resolvedEditable.id]) {
          suggestionManagers[resolvedEditable.id] = new InlineSuggestionManager(resolvedEditable as HTMLElement);
        }
      } catch (err) {
        console.error("Canner: Failed to attach SuggestionManager:", err);
      }
      injectedElements.add(box.id);
      return;
    }

    console.log(`Social Helper: Creating pen button for element ${index + 1}`);

    // Create minimized pen button
    const penButton = createPenButton(box as HTMLElement);
    positionPenButton(box as HTMLElement, penButton);

<<<<<<< HEAD
   

    const composeButton = createComposeButton(box as HTMLElement);
positionComposeButton(box as HTMLElement, composeButton);

    injectedElements.add(box.id);
    console.log(
      `Social Helper: Pen button and formatting toolbar created for element ${
        index + 1
=======
    // Resolve the actual editable element inside this box (Twitter often wraps the real
    // contenteditable inside additional divs). Attach the SuggestionManager to the
    // actual editable so insertion/replacement logic runs against the real editor.
    const resolvedEditable = ((): HTMLElement => {
      const el = box as HTMLElement;
      if (el.getAttribute && el.getAttribute("contenteditable") === "true") return el;
      const inner = el.querySelector?.('[contenteditable="true"], textarea, input[type="text"]') as HTMLElement | null;
      return inner || el;
    })();

    // Ensure resolvedEditable has an id we can use to track managers
    if (!resolvedEditable.id) {
      resolvedEditable.id = `${box.id}-editable`;
    }

    // Attach InlineSuggestionManager for inline completions to the resolved editable
    try {
      if (!suggestionManagers[resolvedEditable.id]) {
        suggestionManagers[resolvedEditable.id] = new InlineSuggestionManager(resolvedEditable as HTMLElement);
      }
    } catch (err) {
      console.error("Canner: Failed to create InlineSuggestionManager:", err);
    }

    injectedElements.add(box.id);
    console.log(
      `Social Helper: Pen button created and positioned for element ${index + 1
>>>>>>> 3327bb52
      }`
    );
  });
}

// Create a minimized pen button that expands on hover
function createPenButton(targetBox: HTMLElement): HTMLElement {
  const penContainer = document.createElement("div");
  penContainer.className = "social-helper-pen";

  // Detect platform for appropriate styling
  const isLinkedIn =
    window.location.hostname.includes("linkedin") ||
    document.body.className.includes("linkedin") ||
    targetBox.closest('[class*="linkedin"]') !== null;

  const isTwitter =
    window.location.hostname.includes("twitter") ||
    window.location.hostname.includes("x.com") ||
    targetBox.closest("[data-testid]") !== null;

  if (isLinkedIn) {
    penContainer.setAttribute("data-platform", "linkedin");
  } else if (isTwitter) {
    penContainer.setAttribute("data-platform", "twitter");
  }

  penContainer.innerHTML = `
    <div class="pen-icon">✏️</div>
    
  `;
  penContainer.title = "Click for quick responses (Ctrl+Shift+L)";

  // Add click handler
  penContainer.addEventListener("click", (e) => {
    e.preventDefault();
    e.stopPropagation();
    showResponseMenu(targetBox, penContainer);
  });

  // Enhanced hover effects with platform detection
  let hoverTimeout: number;

  penContainer.addEventListener("mouseenter", () => {
    clearTimeout(hoverTimeout);
    penContainer.classList.add("pen-hover");
  });

  penContainer.addEventListener("mouseleave", () => {
    hoverTimeout = window.setTimeout(() => {
      penContainer.classList.remove("pen-hover");
    }, 200);
  });

  return penContainer;
}



// Apply formatting to selected text or entire content
function applyFormatting(box: HTMLElement, format: string) {
  const selection = window.getSelection();
  const selectedText = selection?.toString();

  // If text is selected, format only the selection
  if (selectedText && selectedText.length > 0) {
    formatSelectedText(box, format);
  } else {
    // Format entire content
    formatEntireContent(box, format);
  }

  // Trigger input event to update platform state
  box.dispatchEvent(new Event('input', { bubbles: true }));
}

// Format selected text within the input box
function formatSelectedText(box: HTMLElement, format: string) {
  const selection = window.getSelection();
  if (!selection || selection.rangeCount === 0) return;

  const range = selection.getRangeAt(0);
  const selectedText = range.toString();

  if (!selectedText) return;

  let formattedText: string;
  
  switch (format) {
    case 'bold':
      formattedText = toBold(selectedText);
      break;
    case 'italic':
      formattedText = toItalic(selectedText);
      break;
    case 'boldItalic':
      formattedText = toBoldItalic(selectedText);
      break;
    case 'clear':
      formattedText = toRegular(selectedText);
      break;
    default:
      return;
  }

  // For contenteditable elements
  if (box.getAttribute('contenteditable') === 'true') {
    range.deleteContents();
    const textNode = document.createTextNode(formattedText);
    range.insertNode(textNode);
    
    // Move cursor after inserted text
    range.setStartAfter(textNode);
    range.setEndAfter(textNode);
    selection.removeAllRanges();
    selection.addRange(range);
  } 
  // For textarea/input elements
  else if (box.tagName === 'TEXTAREA' || box.tagName === 'INPUT') {
    const input = box as HTMLInputElement | HTMLTextAreaElement;
    const start = input.selectionStart || 0;
    const end = input.selectionEnd || 0;
    const currentValue = input.value;
    
    input.value = 
      currentValue.substring(0, start) + 
      formattedText + 
      currentValue.substring(end);
    
    // Set cursor after formatted text
    const newPosition = start + formattedText.length;
    input.setSelectionRange(newPosition, newPosition);
  }
}

// Format entire content of the input box
function formatEntireContent(box: HTMLElement, format: string) {
  let currentText: string;
  
  // Get current text
  if (box.getAttribute('contenteditable') === 'true') {
    currentText = box.innerText || '';
  } else if (box.tagName === 'TEXTAREA' || box.tagName === 'INPUT') {
    currentText = (box as HTMLInputElement | HTMLTextAreaElement).value || '';
  } else {
    return;
  }

  if (!currentText) return;

  let formattedText: string;
  
  switch (format) {
    case 'bold':
      formattedText = toBold(currentText);
      break;
    case 'italic':
      formattedText = toItalic(currentText);
      break;
    case 'boldItalic':
      formattedText = toBoldItalic(currentText);
      break;
    case 'clear':
      formattedText = toRegular(currentText);
      break;
    default:
      return;
  }

  // Set formatted text
  if (box.getAttribute('contenteditable') === 'true') {
    box.innerText = formattedText;
    
    // Move cursor to end
    setTimeout(() => {
      const range = document.createRange();
      const sel = window.getSelection();
      range.selectNodeContents(box);
      range.collapse(false);
      sel?.removeAllRanges();
      sel?.addRange(range);
    }, 10);
  } else if (box.tagName === 'TEXTAREA' || box.tagName === 'INPUT') {
    const input = box as HTMLInputElement | HTMLTextAreaElement;
    const cursorPos = input.selectionStart || 0;
    input.value = formattedText;
    
    // Maintain cursor position (proportionally)
    const newPos = Math.min(cursorPos, formattedText.length);
    input.setSelectionRange(newPos, newPos);
  }
}

// Position the formatting toolbar relative to input
function positionFormattingToolbar(
  inputElement: HTMLElement,
  toolbar: HTMLElement
): void {
  document.body.appendChild(toolbar);

  let isVisible = false;
  let showTimeout: number;
  let hideTimeout: number;

  const updatePosition = () => {
    const rect = inputElement.getBoundingClientRect();

    if (rect.width === 0 || rect.height === 0) {
      hideToolbar();
      return;
    }

    // Position at bottom-left of input
    let top = rect.bottom + 5;
    let left = rect.left;

    // If not enough space below, position above
    if (rect.bottom > window.innerHeight - 50) {
      top = rect.top - 45;
    }

    // If not enough space on left, position on right
    if (left + 200 > window.innerWidth) {
      left = rect.right - 200;
    }

    // Ensure toolbar is visible
    top = Math.max(5, Math.min(top, window.innerHeight - 50));
    left = Math.max(5, left);

    toolbar.style.position = 'fixed';
    toolbar.style.top = `${top}px`;
    toolbar.style.left = `${left}px`;
    toolbar.style.zIndex = '10000';
  };

  const showToolbar = () => {
    clearTimeout(hideTimeout);
    clearTimeout(showTimeout);

    showTimeout = window.setTimeout(() => {
      if (!isVisible) {
        updatePosition();
        toolbar.classList.add('visible');
        isVisible = true;
      }
    }, 100);
  };

  const hideToolbar = () => {
    clearTimeout(showTimeout);
    clearTimeout(hideTimeout);

    hideTimeout = window.setTimeout(() => {
      if (isVisible && !toolbar.matches(':hover') && !inputElement.matches(':focus')) {
        toolbar.classList.remove('visible');
        isVisible = false;
      }
    }, 500);
  };

  updatePosition();

  // Update position on scroll/resize
  const updateHandler = () => {
    if (isVisible) updatePosition();
  };

  window.addEventListener('scroll', updateHandler, { passive: true });
  window.addEventListener('resize', updateHandler, { passive: true });

  // Show/hide based on input interaction
  inputElement.addEventListener('focus', showToolbar);
  inputElement.addEventListener('blur', hideToolbar);
  inputElement.addEventListener('mouseenter', showToolbar);
  inputElement.addEventListener('mouseleave', hideToolbar);

  toolbar.addEventListener('mouseenter', () => clearTimeout(hideTimeout));
  toolbar.addEventListener('mouseleave', hideToolbar);

  // Clean up on element removal
  const observer = new MutationObserver((mutations) => {
    mutations.forEach((mutation) => {
      mutation.removedNodes.forEach((node) => {
        if (node === inputElement || (node as HTMLElement)?.contains?.(inputElement)) {
          clearTimeout(showTimeout);
          clearTimeout(hideTimeout);
          window.removeEventListener('scroll', updateHandler);
          window.removeEventListener('resize', updateHandler);
          toolbar.remove();
          observer.disconnect();
        }
      });
    });
  });

  observer.observe(document.body, { childList: true, subtree: true });
}

// Position the pen button relative to the input
function positionPenButton(
  inputElement: HTMLElement,
  penButton: HTMLElement
): void {
  document.body.appendChild(penButton);

  let isVisible = false;
  let showTimeout: number;
  let hideTimeout: number;

  const updatePosition = () => {
    const rect = inputElement.getBoundingClientRect();

    // Check if element is still visible
    if (rect.width === 0 || rect.height === 0) {
      hidePenButton();
      return;
    }

    // Smart positioning like Grammarly
    let top = rect.bottom - 45;
    let right = window.innerWidth - rect.right + 8;

    // For larger inputs (like compose areas), position in bottom-right
    if (rect.height > 60) {
      top = rect.bottom - 50;
      right = window.innerWidth - rect.right + 12;
    }

    // For inputs near the edge, adjust positioning
    if (rect.right > window.innerWidth - 60) {
      right = window.innerWidth - rect.left + 8;
    }

    // For inputs near the bottom, position above
    if (rect.bottom > window.innerHeight - 60) {
      top = rect.top - 50;
    }

    // Ensure button is always visible
    top = Math.max(8, Math.min(top, window.innerHeight - 60));
    right = Math.max(8, right);

    penButton.style.position = "fixed";
    penButton.style.top = `${top}px`;
    penButton.style.right = `${right}px`;
    penButton.style.zIndex = "10000";
  };

  const showPenButton = () => {
    clearTimeout(hideTimeout);
    clearTimeout(showTimeout);

    showTimeout = window.setTimeout(() => {
      if (!isVisible) {
        updatePosition();
        penButton.classList.remove("hiding");
        penButton.classList.add("visible");
        isVisible = true;
      }
    }, 200);
  };

  const hidePenButton = () => {
    clearTimeout(showTimeout);
    clearTimeout(hideTimeout);

    hideTimeout = window.setTimeout(() => {
      if (
        isVisible &&
        !penButton.matches(":hover") &&
        !inputElement.matches(":focus")
      ) {
        penButton.classList.remove("visible");
        penButton.classList.add("hiding");
        isVisible = false;
      }
    }, 1500);
  };

  updatePosition();

  const updateHandler = () => {
    if (isVisible) {
      updatePosition();
    }
  };

  window.addEventListener("scroll", updateHandler, { passive: true });
  window.addEventListener("resize", updateHandler, { passive: true });

  inputElement.addEventListener("focus", showPenButton);
  inputElement.addEventListener("blur", hidePenButton);
  inputElement.addEventListener("input", showPenButton);
  inputElement.addEventListener("mouseenter", showPenButton);
  inputElement.addEventListener("mouseleave", hidePenButton);

  penButton.addEventListener("mouseenter", () => {
    clearTimeout(hideTimeout);
  });

  penButton.addEventListener("mouseleave", hidePenButton);

  const observer = new MutationObserver((mutations) => {
    mutations.forEach((mutation) => {
      mutation.removedNodes.forEach((node) => {
        if (
          node === inputElement ||
          (node as HTMLElement)?.contains?.(inputElement)
        ) {
          clearTimeout(showTimeout);
          clearTimeout(hideTimeout);
          window.removeEventListener("scroll", updateHandler);
          window.removeEventListener("resize", updateHandler);
          penButton.remove();
          observer.disconnect();
        }
      });
    });
  });

  observer.observe(document.body, { childList: true, subtree: true });
}

// Create a helper button that shows response options (legacy)
function createHelperButton(targetBox: HTMLElement): HTMLElement {
  const button = document.createElement("button");
  button.className = "linkedin-helper-btn";
  button.innerHTML = `${CONFIG.BUTTON_ICON} <span>Quick Response</span>`;
  button.title = "Insert saved response (Ctrl+Shift+L)";

  button.addEventListener("click", (e) => {
    e.preventDefault();
    e.stopPropagation();
    showResponseMenu(targetBox, button);
  });

  return button;
}

// Show menu with saved responses
async function showResponseMenu(targetBox: HTMLElement, button: HTMLElement) {
  const existingMenu = document.querySelector(".linkedin-helper-menu");
  if (existingMenu) {
    existingMenu.remove();
    return;
  }

  const menu = document.createElement("div");
  menu.className = "linkedin-helper-menu";
  menu.innerHTML = '<div class="lh-menu-header">Loading responses...</div>';

  const rect = button.getBoundingClientRect();
  const menuHeight = 400;
  const viewportHeight = window.innerHeight;
  const spaceBelow = viewportHeight - rect.bottom;
  const spaceAbove = rect.top;

  if (spaceBelow < menuHeight && spaceAbove > menuHeight) {
    menu.style.top = `${rect.top - menuHeight - 10}px`;
  } else {
    menu.style.top = `${rect.bottom + 5}px`;
  }

  const menuWidth = 400;
  const spaceRight = window.innerWidth - rect.left;

  if (spaceRight < menuWidth) {
    menu.style.left = `${rect.right - menuWidth}px`;
  } else {
    menu.style.left = `${rect.left}px`;
  }

  document.body.appendChild(menu);

  try {
    const responses = await fetchResponses();

    if (responses.length === 0) {
      menu.innerHTML = `
        <div class="lh-menu-header">No saved responses</div>
        <div class="lh-menu-item" data-action="create">
          ➕ Create new response
        </div>
      `;
    } else {
      menu.innerHTML = `
        <div class="lh-menu-header">
          <input type="text" class="lh-search" placeholder="Search responses..." />
        </div>
        <div class="lh-menu-items">
          ${responses
          .map(
            (r) => `
            <div class="lh-menu-item" data-id="${r.id}">
              <div class="lh-item-title">${r.title}</div>
<<<<<<< HEAD
              <div class="lh-item-preview">${r.content.substring(0, 60)}...</div>
              ${
                r.tags
                  ? `<div class="lh-item-tags">${r.tags
                      .map((t: string) => `<span class="lh-tag">${t}</span>`)
                      .join("")}</div>`
                  : ""
=======
              <div class="lh-item-preview">${r.content.substring(
              0,
              60
            )}...</div>
              ${r.tags
                ? `<div class="lh-item-tags">${r.tags
                  .map((t: string) => `<span class="lh-tag">${t}</span>`)
                  .join("")}</div>`
                : ""
>>>>>>> 3327bb52
              }
            </div>
          `
          )
          .join("")}
        </div>
        <div class="lh-menu-footer">
          <button class="lh-btn-create">➕ New Response</button>
        </div>
      `;

      const searchInput = menu.querySelector(".lh-search") as HTMLInputElement;
      searchInput?.addEventListener("input", (e) => {
        const query = (e.target as HTMLInputElement).value.toLowerCase();
        const items = menu.querySelectorAll(".lh-menu-item");
        items.forEach((item) => {
          const text = item.textContent?.toLowerCase() || "";
          (item as HTMLElement).style.display = text.includes(query)
            ? "block"
            : "none";
        });
      });

      menu.querySelectorAll(".lh-menu-item[data-id]").forEach((item) => {
        item.addEventListener("click", () => {
          const responseId = item.getAttribute("data-id");
          const response = responses.find((r) => r.id === responseId);
          if (response) {
            insertText(targetBox, response.content);
            menu.remove();
          }
        });
      });

      menu.querySelector(".lh-btn-create")?.addEventListener("click", () => {
        chrome.runtime.sendMessage({ action: "openPopup" });
        menu.remove();
      });
    }
  } catch (error) {
    console.error("Canner: Error fetching responses:", error);
    menu.innerHTML = `
      <div class="lh-menu-header error">Failed to load responses</div>
      <div class="lh-menu-item">Please check your connection</div>
    `;
  }

  setTimeout(() => {
    document.addEventListener("click", function closeMenu(e) {
      if (!menu.contains(e.target as Node) && e.target !== button) {
        menu.remove();
        document.removeEventListener("click", closeMenu);
      }
    });
  }, 100);
}

// Fetch responses from backend or Chrome storage
async function fetchResponses(): Promise<any[]> {
  try {
    const response = await fetch(`${CONFIG.API_URL}/api/responses`);
    if (response.ok) {
      return await response.json();
    }
  } catch (error) {
    console.log("Canner: Backend not available, using local storage");
  }

  return new Promise((resolve) => {
    chrome.storage.local.get(["responses"], (result) => {
      resolve(result.responses || []);
    });
  });
}

// Insert text into any type of input box
function insertText(box: HTMLElement, text: string) {
  console.log(
    "Social Helper: Inserting text into:",
    box.tagName,
    box.getAttribute("contenteditable")
  );

  box.focus();

  if (box.getAttribute("contenteditable") === "true") {
    console.log("Social Helper: Inserting into contenteditable");

    box.innerHTML = "";
    box.innerText = text;

    box.dispatchEvent(new Event("input", { bubbles: true }));
    box.dispatchEvent(new Event("change", { bubbles: true }));
    box.dispatchEvent(new KeyboardEvent("keydown", { bubbles: true }));
    box.dispatchEvent(new KeyboardEvent("keyup", { bubbles: true }));

    setTimeout(() => {
      const range = document.createRange();
      const sel = window.getSelection();
      range.selectNodeContents(box);
      range.collapse(false);
      sel?.removeAllRanges();
      sel?.addRange(range);
    }, 10);
  } else if (
    box.tagName === "TEXTAREA" ||
    (box.tagName === "INPUT" && (box as HTMLInputElement).type === "text")
  ) {
    console.log("Social Helper: Inserting into textarea/input");

    const inputElement = box as HTMLInputElement | HTMLTextAreaElement;

    inputElement.value = text;

    inputElement.dispatchEvent(new Event("input", { bubbles: true }));
    inputElement.dispatchEvent(new Event("change", { bubbles: true }));
    inputElement.dispatchEvent(new KeyboardEvent("keydown", { bubbles: true }));
    inputElement.dispatchEvent(new KeyboardEvent("keyup", { bubbles: true }));

    setTimeout(() => {
      inputElement.setSelectionRange(text.length, text.length);
    }, 10);
  } else {
    console.log("Social Helper: Using fallback insertion method");

    try {
      if ("innerText" in box) {
        (box as any).innerText = text;
      } else if ("textContent" in box) {
        (box as any).textContent = text;
      }

      if ("value" in box) {
        (box as any).value = text;
      }

      const events = ["input", "change", "keydown", "keyup", "focus", "blur"];
      events.forEach((eventType) => {
        box.dispatchEvent(new Event(eventType, { bubbles: true }));
      });
    } catch (error) {
      console.error("Social Helper: Failed to insert text:", error);
    }
  }

  console.log("Social Helper: Text insertion completed");
}

// Add helper buttons for connection requests
function addConnectionHelpers() {
  console.log("Canner: Adding connection helpers...");
  const connectionBoxes = document.querySelectorAll(
    '[name="message"]:not([contenteditable="true"])'
  );
  console.log(
    "Canner: Found",
    connectionBoxes.length,
    "connection message boxes"
  );

  connectionBoxes.forEach((box, index) => {
    console.log(`Canner: Processing connection element ${index + 1}:`, box);

    const rect = box.getBoundingClientRect();
    if (rect.width < 30 || rect.height < 15) {
      console.log(
        `Canner: Skipping connection element ${index + 1} - too small`
      );
      return;
    }

    if (!box.id) {
      box.id = `lh-conn-${Math.random().toString(36).substring(2, 11)}`;
    }

    if (injectedElements.has(box.id)) {
      console.log(
        `Canner: Skipping connection element ${index + 1} - already processed`
      );
      return;
    }

    console.log(`Canner: Creating button for connection element ${index + 1}`);

    const helperButton = createHelperButton(box as HTMLElement);
    box.parentElement?.insertBefore(helperButton, box);
    injectedElements.add(box.id);
  });
}

// Observe DOM changes to inject helpers in dynamically loaded content
function observeDOM() {
  const observer = new MutationObserver((mutations) => {
    let shouldReinject = false;

    mutations.forEach((mutation) => {
      mutation.addedNodes.forEach((node) => {
        if (node.nodeType === 1) {
          const element = node as HTMLElement;

          if (
            element.querySelector('[contenteditable="true"]') ||
            element.querySelector("textarea") ||
            element.querySelector('input[type="text"]') ||
            element.getAttribute("contenteditable") === "true" ||
            element.tagName === "TEXTAREA" ||
            (element.tagName === "INPUT" &&
              element.getAttribute("type") === "text")
          ) {
            shouldReinject = true;
          }
        }
      });
    });

    if (shouldReinject) {
      setTimeout(() => {
        addMessageHelpers();
        addConnectionHelpers();
      }, 1000);
    }
  });

  observer.observe(document.body, {
    childList: true,
    subtree: true,
  });
}

// Add keyboard shortcuts
function addKeyboardShortcuts() {
  document.addEventListener("keydown", (e) => {
    // Ctrl+Shift+L to open quick responses
    if (e.ctrlKey && e.shiftKey && e.key === "L") {
      e.preventDefault();
      const activeElement = document.activeElement as HTMLElement;
      if (
        activeElement &&
        activeElement.getAttribute("contenteditable") === "true"
      ) {
        const button = activeElement.previousElementSibling as HTMLElement;
        if (button && button.classList.contains("linkedin-helper-btn")) {
          button.click();
        }
      }
    }

    // Ctrl+B for bold
    if (e.ctrlKey && e.key === 'b') {
      e.preventDefault();
      const activeElement = document.activeElement as HTMLElement;
      if (activeElement && (
        activeElement.getAttribute('contenteditable') === 'true' ||
        activeElement.tagName === 'TEXTAREA' ||
        activeElement.tagName === 'INPUT'
      )) {
        applyFormatting(activeElement, 'bold');
      }
    }
    
    // Ctrl+I for italic
    if (e.ctrlKey && e.key === 'i') {
      e.preventDefault();
      const activeElement = document.activeElement as HTMLElement;
      if (activeElement && (
        activeElement.getAttribute('contenteditable') === 'true' ||
        activeElement.tagName === 'TEXTAREA' ||
        activeElement.tagName === 'INPUT'
      )) {
        applyFormatting(activeElement, 'italic');
      }
    }
  });
}

// Text selection handler - show save button when text is selected
let saveButton: HTMLElement | null = null;

function addTextSelectionHandler() {
  console.log("Canner: Adding text selection handlers");

  document.addEventListener("mouseup", () => {
    setTimeout(handleTextSelection, 50);
  });

  document.addEventListener("keyup", () => {
    setTimeout(handleTextSelection, 50);
  });

  document.addEventListener("selectionchange", () => {
    setTimeout(handleTextSelection, 100);
  });

  document.addEventListener("mousedown", (e) => {
    if (saveButton && !saveButton.contains(e.target as Node)) {
      if (saveButton) {
        saveButton.remove();
        saveButton = null;
      }
    }
  });
}

function handleTextSelection() {
  const selection = window.getSelection();
  const selectedText = selection?.toString().trim();

  // Remove existing button
  if (saveButton) {
    saveButton.remove();
    saveButton = null;
  }

  // If no text selected, do nothing
  if (!selectedText || selectedText.length === 0) {
    return;
  }

  // Minimum text length to show button (at least 5 characters)
  if (selectedText.length < 5) {
    return;
  }

  // Create and position the save button
  const range = selection!.getRangeAt(0);
  const rect = range.getBoundingClientRect();

  saveButton = document.createElement("div");
  saveButton.className = "linkedin-helper-save-btn";
  saveButton.innerHTML = `
    <button class="lh-save-selection-btn" title="Save as Quick Response">
      <span class="lh-plus-icon">+</span>
    </button>
  `;

  saveButton.style.position = "fixed";
  saveButton.style.left = `${Math.min(rect.right + 5, window.innerWidth - 50)}px`;
  saveButton.style.top = `${Math.min(rect.bottom + 5, window.innerHeight - 50)}px`;
  saveButton.style.zIndex = "999999";
  saveButton.style.pointerEvents = "all";
  saveButton.style.display = "block";
  saveButton.style.visibility = "visible";

  document.body.appendChild(saveButton);

  const btn = saveButton.querySelector(
    ".lh-save-selection-btn"
  ) as HTMLButtonElement;

  const textToSave = selectedText;

  const clickHandler = async (e: Event) => {
    e.preventDefault();
    e.stopPropagation();
    e.stopImmediatePropagation();

    console.log("Canner: Plus button clicked! Saving selected text:", textToSave);

    // Remove button immediately to prevent double clicks
    if (saveButton) {
      saveButton.remove();
      saveButton = null;
    }

    try {
      // Save directly without dialog
      await saveResponseDirectly(textToSave);
      console.log("Canner: Text saved successfully");
    } catch (error) {
      console.error("Canner: Error saving text:", error);
      showToast("❌ Error saving response");
    }

    // Clear selection after a short delay
    setTimeout(() => {
      selection?.removeAllRanges();
    }, 100);
  };

  btn.addEventListener("click", clickHandler, { capture: true, once: true });
  btn.addEventListener("mousedown", clickHandler, { capture: true, once: true });
  btn.addEventListener("touchend", clickHandler, { capture: true, once: true });
  saveButton.addEventListener("click", clickHandler, { capture: true, once: true });
}

// Show dialog to save selected text as response
// Note: Currently unused but kept for future feature implementation
async function _showSaveDialog(text: string) {
  // Create modal overlay
  const modal = document.createElement("div");
  modal.className = "linkedin-helper-modal";
  modal.innerHTML = `
    <div class="lh-modal-content">
      <div class="lh-modal-header">
        <h3>💾 Save as Quick Response</h3>
        <button class="lh-modal-close">✕</button>
      </div>
      <div class="lh-modal-body">
        <div class="lh-form-group">
          <label>Title *</label>
          <input type="text" class="lh-input" id="lh-save-title" placeholder="e.g., Thank you message" required>
        </div>
        <div class="lh-form-group">
          <label>Content *</label>
          <textarea class="lh-input" id="lh-save-content" rows="4" required>${text}</textarea>
        </div>
        <div class="lh-form-group">
          <label>Tags</label>
          <input type="text" class="lh-input" id="lh-save-tags" placeholder="networking, follow-up (comma separated)">
        </div>
        <div class="lh-form-group">
          <label>Category</label>
          <select class="lh-input" id="lh-save-category">
            <option value="message">Message</option>
            <option value="connection">Connection Request</option>
            <option value="follow-up">Follow-up</option>
            <option value="introduction">Introduction</option>
            <option value="other">Other</option>
          </select>
        </div>
      </div>
      <div class="lh-modal-footer">
        <button class="lh-btn-secondary lh-cancel-btn">Cancel</button>
        <button class="lh-btn-primary lh-save-btn">💾 Save Response</button>
      </div>
    </div>
  `;

  document.body.appendChild(modal);

  // Handle close
  const closeBtn = modal.querySelector(".lh-modal-close") as HTMLButtonElement;
  const cancelBtn = modal.querySelector(".lh-cancel-btn") as HTMLButtonElement;

  const closeModal = () => {
    modal.remove();
  };

  closeBtn.addEventListener("click", closeModal);
  cancelBtn.addEventListener("click", closeModal);
  modal.addEventListener("click", (e) => {
    if (e.target === modal) closeModal();
  });

  // Handle save
  const saveBtn = modal.querySelector(".lh-save-btn") as HTMLButtonElement;
  saveBtn.addEventListener("click", async () => {
    const title = (
      document.getElementById("lh-save-title") as HTMLInputElement
    ).value.trim();
    const content = (
      document.getElementById("lh-save-content") as HTMLTextAreaElement
    ).value.trim();
    const tags = (
      document.getElementById("lh-save-tags") as HTMLInputElement
    ).value.trim();
    const category = (
      document.getElementById("lh-save-category") as HTMLSelectElement
    ).value;

    if (!title || !content) {
      alert("Please fill in title and content");
      return;
    }

    // Save the response
    try {
      const response = await fetch(`${CONFIG.API_URL}/api/responses`, {
        method: "POST",
        headers: { "Content-Type": "application/json" },
        body: JSON.stringify({
          title,
          content,
          tags,
          category,
        }),
      });

      if (response.ok) {
        showToast("✅ Response saved successfully!");
        closeModal();
      } else {
        // Try Chrome storage as fallback
        await saveToLocalStorage({ title, content, tags, category });
        showToast("✅ Response saved locally!");
        closeModal();
      }
    } catch (error) {
      // Fallback to Chrome storage
      await saveToLocalStorage({ title, content, tags, category });
      showToast("✅ Response saved locally!");
      closeModal();
    }
  });
}

// Save to Chrome local storage
async function saveToLocalStorage(data: {
  title: string;
  content: string;
  tags: string;
  category: string;
}) {
  const result = await chrome.storage.local.get(["responses"]);
  const responses = result.responses || [];
  responses.push({
    id: Date.now(),
    ...data,
    created_at: new Date().toISOString(),
  });
  await chrome.storage.local.set({ responses });
}

// Show success toast message
function showToast(message: string) {
  const toast = document.createElement("div");
  toast.className = "lh-success-toast";
  toast.textContent = message;
  document.body.appendChild(toast);

  setTimeout(() => toast.remove(), 3000);
}

// Save response directly without dialog
async function saveResponseDirectly(text: string) {
  console.log("Canner: saveResponseDirectly called with text:", text);

  if (!text || text.trim().length === 0) {
    console.error("Canner: No text provided to save");
    showToast("❌ No text to save");
    return;
  }

  // Show immediate feedback
  showToast("💾 Saving response...");

  // Generate auto title from first 50 chars
  const autoTitle = text.length > 50 ? text.substring(0, 47) + "..." : text;
  const timestamp = new Date().toISOString();

  // Detect platform and set tags/category accordingly
  const _isLinkedIn = window.location.hostname.includes("linkedin");
  const isTwitter =
    window.location.hostname.includes("twitter") ||
    window.location.hostname.includes("x.com");

  const responseData = {
    title: autoTitle,
    content: text,
    tags: isTwitter ? ["twitter"] : ["linkedin"],
    category: isTwitter ? "twitter-message" : "linkedin-message",
  };

  console.log("Canner: Attempting to save to backend:", CONFIG.API_URL, responseData);

  // Try to save to backend first
  try {
    const response = await fetch(`${CONFIG.API_URL}/api/responses`, {
      method: "POST",
      headers: {
        "Content-Type": "application/json",
        Accept: "application/json",
      },
      body: JSON.stringify(responseData),
    });

    console.log("Canner: Backend response status:", response.status);

    if (response.ok) {
      const data = await response.json();
      console.log("Canner: Saved to backend successfully:", data);
      showToast("✅ Response saved to database!");
      return;
    } else {
      console.log("Canner: Backend returned error:", response.statusText);
    }
  } catch (error) {
    console.log("Canner: Backend not available, saving locally. Error:", error);
  }

  // Fallback to Chrome storage
  try {
    console.log("Canner: Saving to Chrome local storage");
    const result = await chrome.storage.local.get(["responses"]);
    const responses = result.responses || [];

    const newResponse = {
      id: Date.now().toString(),
      ...responseData,
      tags: Array.isArray(responseData.tags) ? responseData.tags : [responseData.tags].filter(Boolean),
      created_at: timestamp,
    };

    responses.push(newResponse);
    await chrome.storage.local.set({ responses });
    console.log("Canner: Saved to local storage successfully", newResponse);
    showToast("✅ Response saved locally!");
  } catch (err) {
    console.error("Canner: Save error:", err);
    showToast("❌ Failed to save response");
  }
}

// Initialize when DOM is ready
if (document.readyState === "loading") {
  document.addEventListener("DOMContentLoaded", init);
} else {
  init();
}
function createComposeModal(targetBox: HTMLElement): HTMLElement {
  console.log('Canner: Opening compose modal for', targetBox);

  const modal = document.createElement('div');
  modal.className = 'canner-compose-modal';
  modal.setAttribute('role', 'dialog');
  modal.setAttribute('aria-modal', 'true');
  modal.setAttribute('aria-labelledby', 'compose-modal-title');

  modal.innerHTML = `
    <div class="canner-modal-overlay" aria-hidden="true"></div>
    
    <div class="canner-modal-container">
      <div class="canner-modal-header">
        <h3 id="compose-modal-title">📝 Compose Formatted Post</h3>
        <button class="canner-modal-close" title="Close (Esc)" aria-label="Close modal">✕</button>
      </div>
      
      <div class="canner-modal-toolbar">
        <button class="canner-format-btn" data-format="bold" title="Bold (Ctrl+B)" aria-label="Bold">
          <b>B</b>
        </button>
        <button class="canner-format-btn" data-format="italic" title="Italic (Ctrl+I)" aria-label="Italic">
          <i>I</i>
        </button>
        <button class="canner-format-btn" data-format="boldItalic" title="Bold Italic" aria-label="Bold Italic">
          <b><i>BI</i></b>
        </button>
        <button class="canner-format-btn" data-format="clear" title="Clear Formatting" aria-label="Clear formatting">
          <span style="text-decoration: line-through;">T</span>
        </button>
        <div class="canner-toolbar-divider"></div>
        <button class="canner-save-draft-btn" title="Save as draft" aria-label="Save draft">
          💾 Draft
        </button>
      </div>
      
      <div class="canner-modal-body">
        <div class="canner-editor-pane">
          <label for="compose-editor" class="canner-pane-label">✍️ Compose Your Message</label>
          <div 
            id="compose-editor"
            class="canner-format-editor" 
            contenteditable="true"
            role="textbox"
            aria-multiline="true"
            aria-label="Message editor"
            data-placeholder="Type your message here... Select text and use toolbar buttons to format."
          ></div>
          <div class="canner-editor-hint">
            💡 Tip: Select text and click format buttons, or use keyboard shortcuts
          </div>
        </div>
        
        <div class="canner-preview-pane">
          <label class="canner-pane-label">👁️ LinkedIn Preview</label>
          <div id="linkedin-preview" class="canner-linkedin-preview-content" aria-live="polite" aria-label="LinkedIn preview">
            <span class="canner-preview-placeholder">Your formatted text will appear here...</span>
          </div>
          <div class="canner-character-count">
            <span id="char-count">0</span> characters
            <span id="word-count" style="margin-left: 12px;">0</span> words
          </div>
        </div>
      </div>
      
      <div class="canner-modal-footer">
        <button class="canner-btn-secondary canner-cancel-btn">Cancel</button>
        <button class="canner-btn-primary canner-insert-btn">Insert to LinkedIn →</button>
      </div>
    </div>
  `;

  document.body.appendChild(modal);
  document.body.style.overflow = 'hidden';

  const editorElement = modal.querySelector('#compose-editor') as HTMLElement;
  const previewElement = modal.querySelector('#linkedin-preview') as HTMLElement;
  const charCountElement = modal.querySelector('#char-count') as HTMLElement;
  const wordCountElement = modal.querySelector('#word-count') as HTMLElement;
  const insertBtn = modal.querySelector('.canner-insert-btn') as HTMLButtonElement;
  const cancelBtn = modal.querySelector('.canner-cancel-btn') as HTMLButtonElement;
  const closeBtn = modal.querySelector('.canner-modal-close') as HTMLButtonElement;
  const overlay = modal.querySelector('.canner-modal-overlay') as HTMLElement;

  setTimeout(() => editorElement.focus(), 100);

  function updatePreview() {
    const plainText = editorElement.innerText || '';
    
    if (!plainText.trim()) {
      previewElement.innerHTML = '<span class="canner-preview-placeholder">Your formatted text will appear here...</span>';
      charCountElement.textContent = '0';
      wordCountElement.textContent = '0';
      return;
    }

    const linkedInText = convertHTMLToLinkedInFormat(editorElement);
    previewElement.innerText = linkedInText;
    charCountElement.textContent = linkedInText.length.toString();
    
    const wordCount = plainText.trim().split(/\s+/).filter(w => w.length > 0).length;
    wordCountElement.textContent = wordCount.toString();
  }

  editorElement.addEventListener('input', updatePreview);
  editorElement.addEventListener('keyup', updatePreview);

  function applyModalFormatting(formatType: string) {
    const selection = window.getSelection();
    if (!selection || selection.rangeCount === 0) return;

    const range = selection.getRangeAt(0);
    
    if (!editorElement.contains(range.commonAncestorContainer)) {
      console.log('Canner: Selection not in editor');
      return;
    }

    const selectedText = range.toString();
    if (!selectedText) {
      console.log('Canner: No text selected');
      return;
    }

    if (formatType === 'clear') {
      const textNode = document.createTextNode(selectedText);
      range.deleteContents();
      range.insertNode(textNode);
      range.setStartAfter(textNode);
      range.setEndAfter(textNode);
      selection.removeAllRanges();
      selection.addRange(range);
      updatePreview();
      return;
    }

    let wrapper: HTMLElement;
    
    switch (formatType) {
      case 'bold':
        wrapper = document.createElement('b');
        break;
      case 'italic':
        wrapper = document.createElement('i');
        break;
      case 'boldItalic':
        const b = document.createElement('b');
        const i = document.createElement('i');
        b.appendChild(i);
        wrapper = b;
        break;
      default:
        return;
    }

    try {
      range.surroundContents(wrapper);
      range.setStartAfter(wrapper);
      range.setEndAfter(wrapper);
      selection.removeAllRanges();
      selection.addRange(range);
      updatePreview();
    } catch (error) {
      console.error('Canner: Error applying format:', error);
      const contents = range.extractContents();
      wrapper.appendChild(contents);
      range.insertNode(wrapper);
      updatePreview();
    }
  }

  function convertHTMLToLinkedInFormat(element: HTMLElement): string {
    let result = '';
    
    function processNode(node: Node): void {
      if (node.nodeType === Node.TEXT_NODE) {
        result += node.textContent || '';
      } else if (node.nodeType === Node.ELEMENT_NODE) {
        const el = node as HTMLElement;
        const tagName = el.tagName.toLowerCase();
        
        let text = '';
        for (const child of Array.from(node.childNodes)) {
          if (child.nodeType === Node.TEXT_NODE) {
            text += child.textContent || '';
          }
        }
        
        if ((tagName === 'b' || tagName === 'strong' || tagName === 'i' || tagName === 'em') && text) {
          const parentBold = el.parentElement?.closest('b, strong') !== null;
          const parentItalic = el.parentElement?.closest('i, em') !== null;
          
          const effectiveBold = (tagName === 'b' || tagName === 'strong') || parentBold;
          const effectiveItalic = (tagName === 'i' || tagName === 'em') || parentItalic;
          
          if (effectiveBold && effectiveItalic) {
            result += toBoldItalic(text);
          } else if (effectiveBold) {
            result += toBold(text);
          } else if (effectiveItalic) {
            result += toItalic(text);
          } else {
            result += text;
          }
        } else {
          for (const child of Array.from(node.childNodes)) {
            processNode(child);
          }
        }
      }
    }
    
    processNode(element);
    return result;
  }

  modal.querySelectorAll('.canner-format-btn').forEach(btn => {
    btn.addEventListener('click', (e) => {
      e.preventDefault();
      const format = (btn as HTMLElement).getAttribute('data-format');
      if (format) {
        applyModalFormatting(format);
        editorElement.focus();
      }
    });
  });

  editorElement.addEventListener('keydown', (e) => {
    if (e.ctrlKey && e.key === 'b') {
      e.preventDefault();
      applyModalFormatting('bold');
    } else if (e.ctrlKey && e.key === 'i') {
      e.preventDefault();
      applyModalFormatting('italic');
    } else if (e.ctrlKey && e.shiftKey && e.key === 'B') {
      e.preventDefault();
      applyModalFormatting('boldItalic');
    } else if (e.key === 'Escape') {
      closeModal();
    }
  });

  function closeModal() {
    document.body.style.overflow = '';
    modal.classList.add('canner-modal-closing');
    setTimeout(() => modal.remove(), 200);
  }

  insertBtn.addEventListener('click', () => {
    const linkedInText = convertHTMLToLinkedInFormat(editorElement);
    
    if (!linkedInText.trim()) {
      alert('Please enter some text before inserting.');
      return;
    }
    
    insertText(targetBox, linkedInText);
    closeModal();
    showToast('✅ Text inserted to LinkedIn!');
  });

  cancelBtn.addEventListener('click', closeModal);
  closeBtn.addEventListener('click', closeModal);
  overlay.addEventListener('click', closeModal);

  const saveDraftBtn = modal.querySelector('.canner-save-draft-btn');
  saveDraftBtn?.addEventListener('click', async () => {
    const plainText = editorElement.innerText || '';
    if (!plainText.trim()) {
      showToast('⚠️ Nothing to save');
      return;
    }
    
    await saveResponseDirectly(plainText);
    showToast('✅ Saved as draft!');
  });

  modal.querySelector('.canner-modal-container')?.addEventListener('click', (e) => {
    e.stopPropagation();
  });

  return modal;
}

function createComposeButton(targetBox: HTMLElement): HTMLElement {
  const composeBtn = document.createElement('div');
  composeBtn.className = 'social-helper-compose';
  
  composeBtn.innerHTML = `
    <div class="compose-icon">📝</div>
    <div class="compose-tooltip">Compose with Formatting</div>
  `;
  
  composeBtn.title = 'Compose with formatting (Ctrl+Shift+E)';
  
  composeBtn.addEventListener('click', (e) => {
    e.preventDefault();
    e.stopPropagation();
    createComposeModal(targetBox);
  });
  
  let hoverTimeout: number;
  composeBtn.addEventListener('mouseenter', () => {
    clearTimeout(hoverTimeout);
    composeBtn.classList.add('compose-hover');
  });
  
  composeBtn.addEventListener('mouseleave', () => {
    hoverTimeout = window.setTimeout(() => {
      composeBtn.classList.remove('compose-hover');
    }, 200);
  });
  
  return composeBtn;
}

function positionComposeButton(
  inputElement: HTMLElement,
  composeBtn: HTMLElement
): void {
  document.body.appendChild(composeBtn);
  
  let isVisible = false;
  let showTimeout: number;
  let hideTimeout: number;
  
  const updatePosition = () => {
    const rect = inputElement.getBoundingClientRect();
    
    if (rect.width === 0 || rect.height === 0) {
      hideButton();
      return;
    }
    
    let top = rect.bottom - 45;
    let right = window.innerWidth - rect.right + 54;
    
    if (rect.height > 60) {
      top = rect.bottom - 50;
      right = window.innerWidth - rect.right + 58;
    }
    
    if (rect.bottom > window.innerHeight - 60) {
      top = rect.top - 50;
    }
    
    top = Math.max(8, Math.min(top, window.innerHeight - 60));
    right = Math.max(8, right);
    
    composeBtn.style.position = 'fixed';
    composeBtn.style.top = `${top}px`;
    composeBtn.style.right = `${right}px`;
    composeBtn.style.zIndex = '10000';
  };
  
  const showButton = () => {
    clearTimeout(hideTimeout);
    clearTimeout(showTimeout);
    
    showTimeout = window.setTimeout(() => {
      if (!isVisible) {
        updatePosition();
        composeBtn.classList.add('visible');
        isVisible = true;
      }
    }, 200);
  };
  
  const hideButton = () => {
    clearTimeout(showTimeout);
    clearTimeout(hideTimeout);
    
    hideTimeout = window.setTimeout(() => {
      if (isVisible && !composeBtn.matches(':hover') && !inputElement.matches(':focus')) {
        composeBtn.classList.remove('visible');
        isVisible = false;
      }
    }, 1500);
  };
  
  updatePosition();
  
  const updateHandler = () => {
    if (isVisible) updatePosition();
  };
  
  window.addEventListener('scroll', updateHandler, { passive: true });
  window.addEventListener('resize', updateHandler, { passive: true });
  
  inputElement.addEventListener('focus', showButton);
  inputElement.addEventListener('blur', hideButton);
  inputElement.addEventListener('input', showButton);
  inputElement.addEventListener('mouseenter', showButton);
  inputElement.addEventListener('mouseleave', hideButton);
  
  composeBtn.addEventListener('mouseenter', () => clearTimeout(hideTimeout));
  composeBtn.addEventListener('mouseleave', hideButton);
  
  const observer = new MutationObserver((mutations) => {
    mutations.forEach((mutation) => {
      mutation.removedNodes.forEach((node) => {
        if (node === inputElement || (node as HTMLElement)?.contains?.(inputElement)) {
          clearTimeout(showTimeout);
          clearTimeout(hideTimeout);
          window.removeEventListener('scroll', updateHandler);
          window.removeEventListener('resize', updateHandler);
          composeBtn.remove();
          observer.disconnect();
        }
      });
    });
  });
  
  observer.observe(document.body, { childList: true, subtree: true });
}

// ============================================
// Initialize when DOM is ready
// ============================================
if (document.readyState === "loading") {
  document.addEventListener("DOMContentLoaded", init);
} else {
  init();
}

// SPA navigation handling for LinkedIn and Twitter/X
{
  const host = window.location.hostname;
  const isLinkedInHost = host.includes("linkedin");
  const isTwitterHost = host.includes("twitter") || host.includes("x.com");

  if (isLinkedInHost || isTwitterHost) {
    console.log("Canner: Social host detected - adding SPA handlers for", host);

    let currentUrl = location.href;
    setInterval(() => {
      if (location.href !== currentUrl) {
        currentUrl = location.href;
        console.log("Canner: URL changed, re-initializing...");
        setTimeout(() => {
          init();
        }, 1200);
      }
    }, 1000);

    window.addEventListener("popstate", () => {
      setTimeout(init, 1000);
    });

    // Additional periodic scan for new inputs (covers dynamically loaded DMs/replies)
    setInterval(() => {
      addMessageHelpers();
      addConnectionHelpers();
    }, 3000);
  }
}

<<<<<<< HEAD
=======
// Helper function to check if element is valid input
function isValidInputElement(element: HTMLElement | null): boolean {
  if (!element) return false;

  const isContentEditable = element.getAttribute('contenteditable') === 'true';
  const tagName = element.tagName?.toLowerCase();
  const isInput = tagName === 'input' || tagName === 'textarea';

  return isContentEditable || isInput;
}
>>>>>>> 3327bb52

// Listen for messages from popup or background script
// ============================================
chrome.runtime.onMessage.addListener((message, sender, sendResponse) => {
  // Handle ping to check if script is loaded
  if (message.action === "ping") {
    sendResponse({ pong: true });
    return true;
  }

  if (message.action === "insertResponse") {
    console.log("Canner: Received insertResponse message", message);

    // Try to get the target element
    let targetElement = lastFocusedInput || document.activeElement as HTMLElement | null;

    // If no focused element found, search for visible input elements
    if (!targetElement || !isValidInputElement(targetElement)) {
      const possibleInputs = [
        ...Array.from(document.querySelectorAll('[contenteditable="true"]')),
        ...Array.from(document.querySelectorAll('textarea')),
        ...Array.from(document.querySelectorAll('input[type="text"]'))
      ].filter(el => {
        const rect = (el as HTMLElement).getBoundingClientRect();
        const style = window.getComputedStyle(el as HTMLElement);
        return rect.width > 0 && rect.height > 0 &&
          style.display !== 'none' &&
          style.visibility !== 'hidden';
      });

      targetElement = possibleInputs[0] as HTMLElement || null;
    }

    if (!targetElement || !isValidInputElement(targetElement)) {
      console.error("Canner: No valid input element found");
      sendResponse({
        success: false,
        error: "Please click in an input field first"
      });
      return true;
    }

    try {
      // Focus the element before inserting
      targetElement.focus();
      insertText(targetElement, message.content);
      console.log("Canner: Text inserted successfully");
      sendResponse({ success: true });
    } catch (error) {
      console.error("Canner: Error inserting text", error);
      sendResponse({ success: false, error: "Failed to insert text" });
    }

    return true;
  }

  return true;
});

// Listen for messages from popup or background script
chrome.runtime.onMessage.addListener((message, sender, sendResponse) => {
  if (message.action === "insertResponse") {
    const activeElement = document.activeElement as HTMLElement;
    if (
      activeElement &&
      activeElement.getAttribute("contenteditable") === "true"
    ) {
      insertText(activeElement, message.content);
      sendResponse({ success: true });
    } else {
      sendResponse({ success: false, error: "No active input box" });
    }
  }
})<|MERGE_RESOLUTION|>--- conflicted
+++ resolved
@@ -1,11 +1,6 @@
-<<<<<<< HEAD
 // Canner Content Script
 // Injects helper buttons and features into LinkedIn pages
 import { toBold, toItalic, toBoldItalic, toRegular, hasFormatting } from '../utils/textFormatter';
-
-=======
-// Canner content script — injects helper UI into social sites
->>>>>>> 3327bb52
 console.log("Canner: Content script loaded");
 
 const CONFIG = {
@@ -602,7 +597,7 @@
     const penButton = createPenButton(box as HTMLElement);
     positionPenButton(box as HTMLElement, penButton);
 
-<<<<<<< HEAD
+
    
 
     const composeButton = createComposeButton(box as HTMLElement);
@@ -612,7 +607,7 @@
     console.log(
       `Social Helper: Pen button and formatting toolbar created for element ${
         index + 1
-=======
+
     // Resolve the actual editable element inside this box (Twitter often wraps the real
     // contenteditable inside additional divs). Attach the SuggestionManager to the
     // actual editable so insertion/replacement logic runs against the real editor.
@@ -640,7 +635,6 @@
     injectedElements.add(box.id);
     console.log(
       `Social Helper: Pen button created and positioned for element ${index + 1
->>>>>>> 3327bb52
       }`
     );
   });
@@ -1137,7 +1131,6 @@
             (r) => `
             <div class="lh-menu-item" data-id="${r.id}">
               <div class="lh-item-title">${r.title}</div>
-<<<<<<< HEAD
               <div class="lh-item-preview">${r.content.substring(0, 60)}...</div>
               ${
                 r.tags
@@ -1145,7 +1138,6 @@
                       .map((t: string) => `<span class="lh-tag">${t}</span>`)
                       .join("")}</div>`
                   : ""
-=======
               <div class="lh-item-preview">${r.content.substring(
               0,
               60
@@ -1155,7 +1147,7 @@
                   .map((t: string) => `<span class="lh-tag">${t}</span>`)
                   .join("")}</div>`
                 : ""
->>>>>>> 3327bb52
+
               }
             </div>
           `
@@ -2223,8 +2215,6 @@
   }
 }
 
-<<<<<<< HEAD
-=======
 // Helper function to check if element is valid input
 function isValidInputElement(element: HTMLElement | null): boolean {
   if (!element) return false;
@@ -2235,10 +2225,10 @@
 
   return isContentEditable || isInput;
 }
->>>>>>> 3327bb52
+
 
 // Listen for messages from popup or background script
-// ============================================
+
 chrome.runtime.onMessage.addListener((message, sender, sendResponse) => {
   // Handle ping to check if script is loaded
   if (message.action === "ping") {
