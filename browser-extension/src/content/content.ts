// Canner content script — injects helper UI into social sites
console.log("Canner: Content script loaded");

const CONFIG = {
  API_URL: "http://localhost:5000",
  BUTTON_ICON: "💬",
  BUTTON_COLOR: "#0a66c2", // LinkedIn blue
};

<<<<<<< HEAD
// helps to track the last focused input
let lastFocusedInput: HTMLElement | null = null;

// this function track focused inputs
function trackFocusedInputs() {
  document.addEventListener('focusin', (e) => {
    const target = e.target as HTMLElement;
    if (isValidInputElement(target)) {
      lastFocusedInput = target;
      console.log("Canner: Tracked focused input", target);
    }
  }, true);
}

// Track injected elements to avoid duplicates
=======
>>>>>>> 6bc02313
const injectedElements = new Set<string>();
const suggestionManagers: Record<string, InlineSuggestionManager> = {} as any;

// Simple Inline Suggestion Manager
class InlineSuggestionManager {
  element: HTMLElement;
  ghostElement: HTMLElement | null = null;
  currentSuggestion: any | null = null;
  isComposing: boolean = false;
  suppressedUntil: number = 0;

  // Event handlers
  private inputHandler: (e: Event) => void;
  private keydownHandler: (e: KeyboardEvent) => void;
  private blurHandler: () => void;
  private compositionStartHandler: () => void;
  private compositionEndHandler: () => void;

  constructor(element: HTMLElement) {
    this.element = element;

    // Bind event handlers
    this.inputHandler = this.handleInput.bind(this);
    this.keydownHandler = this.handleKeydown.bind(this);
    this.blurHandler = this.clearSuggestion.bind(this);
    this.compositionStartHandler = () => { this.isComposing = true; };
    this.compositionEndHandler = () => { this.isComposing = false; };

    // Attach event listeners
    this.element.addEventListener('input', this.inputHandler);
    this.element.addEventListener('keydown', this.keydownHandler);
    this.element.addEventListener('blur', this.blurHandler);
    this.element.addEventListener('compositionstart', this.compositionStartHandler);
    this.element.addEventListener('compositionend', this.compositionEndHandler);
  }

  destroy() {
    this.clearSuggestion();
    this.element.removeEventListener('input', this.inputHandler);
    this.element.removeEventListener('keydown', this.keydownHandler);
    this.element.removeEventListener('blur', this.blurHandler);
    this.element.removeEventListener('compositionstart', this.compositionStartHandler);
    this.element.removeEventListener('compositionend', this.compositionEndHandler);
  }

  private async handleInput(e: Event) {
    // Skip if suppressed
    if (Date.now() < this.suppressedUntil) {
      this.clearSuggestion();
      return;
    }

    // Skip if composing (IME input)
    if (this.isComposing) {
      return;
    }

    const currentText = this.getCurrentText();

    // Clear suggestion if text is too short or empty (fixes Twitter backspace issue)
    if (!currentText || currentText.length < 2) {
      this.clearSuggestion();
      return;
    }

    // Additional check for empty contenteditable elements
    if (this.element.getAttribute('contenteditable') === 'true') {
      const textContent = this.element.textContent?.trim() || '';
      if (textContent.length === 0) {
        this.clearSuggestion();
        return;
      }
    }

    try {
      const suggestions = await this.fetchSuggestions(currentText);
      if (suggestions.length === 0) {
        this.clearSuggestion();
        return;
      }

      // Find suggestions that start with the current text
      const matches = suggestions.filter(s => {
        const content = (s.content || s.title || "").toLowerCase();
        return content.startsWith(currentText.toLowerCase());
      });

      if (matches.length === 0) {
        this.clearSuggestion();
        return;
      }

      // Use the first match
      const suggestion = matches[0];
      this.showSuggestion(suggestion, currentText);
    } catch (error) {
      console.error('Error fetching suggestions:', error);
      this.clearSuggestion();
    }
  }

  private handleKeydown(e: KeyboardEvent) {
    if (e.key === 'Tab' && this.currentSuggestion) {
      e.preventDefault();
      e.stopPropagation();
      this.acceptSuggestion();
    } else if (e.key === 'Escape' && this.currentSuggestion) {
      e.preventDefault();
      e.stopPropagation();
      this.clearSuggestion();
    } else if (e.key === 'Backspace' || e.key === 'Delete') {
      // Clear suggestion on delete keys (fixes Twitter backspace issue)
      setTimeout(() => {
        const currentText = this.getCurrentText();
        if (!currentText || currentText.length < 2) {
          this.clearSuggestion();
        }
      }, 10);
    }
  }

  private getCurrentText(): string {
    if (this.element.getAttribute('contenteditable') === 'true') {
      const selection = window.getSelection();
      if (!selection || selection.rangeCount === 0) return '';

      const range = selection.getRangeAt(0);
      const tempRange = range.cloneRange();
      tempRange.selectNodeContents(this.element);
      tempRange.setEnd(range.endContainer, range.endOffset);

      const text = tempRange.cloneContents().textContent || '';
      // Get the last word
      const words = text.trim().split(/\s+/);
      return words[words.length - 1] || '';
    } else if (this.element.tagName === 'TEXTAREA' || this.element.tagName === 'INPUT') {
      const input = this.element as HTMLInputElement | HTMLTextAreaElement;
      const cursorPos = input.selectionStart || 0;
      const text = input.value.substring(0, cursorPos);
      const words = text.trim().split(/\s+/);
      return words[words.length - 1] || '';
    }
    return '';
  }

  private async fetchSuggestions(prefix: string): Promise<any[]> {
    return new Promise((resolve) => {
      chrome.storage.local.get(['responses'], (result) => {
        const responses = result.responses || [];
        const prefixLower = prefix.toLowerCase();

        const matches = responses.filter((response: any) => {
          const content = (response.content || response.title || "").toLowerCase();
          return content.startsWith(prefixLower);
        });

        resolve(matches);
      });
    });
  }

  private showSuggestion(suggestion: any, currentText: string) {
    this.currentSuggestion = suggestion;
    const fullText = suggestion.content || suggestion.title || '';

    // Detect platform for different display strategies
    const isLinkedIn = window.location.hostname.includes("linkedin");
    const isTwitter = window.location.hostname.includes("twitter") || window.location.hostname.includes("x.com");

    // Platform-specific suggestion display logic
    if (isTwitter) {
      // Twitter-specific logic: show only the remainder to avoid duplication
      let displayText = fullText;
      if (fullText.toLowerCase().startsWith(currentText.toLowerCase())) {
        displayText = fullText.substring(currentText.length);
      }

      // Truncate long suggestions for Twitter's smaller input box
      const maxLength = 70; // Optimized limit for Twitter's input box
      if (displayText.length > maxLength) {
        displayText = displayText.substring(0, maxLength - 3) + "...";
      }

      this.createGhostElement(displayText, currentText, fullText, 'twitter');
    } else {
      // LinkedIn and others: show the full text in gray behind
      this.createGhostElement(fullText, currentText, fullText, 'linkedin');
    }
  }

  private createGhostElement(text: string, _currentText: string, _fullText: string, platform: 'linkedin' | 'twitter') {
    this.clearGhostElement();

    if (this.element.getAttribute('contenteditable') === 'true') {
      const overlay = document.createElement('div');
      overlay.className = 'canner-ghost-suggestion';

      if (platform === 'linkedin') {
        // LinkedIn: show the full suggestion text with proper styling
        overlay.textContent = _fullText;
        overlay.style.cssText = `
          position: fixed;
          color: rgba(102, 112, 122, 0.3);
          pointer-events: none;
          z-index: 9999;
          white-space: pre-wrap;
          overflow-wrap: break-word;
          word-wrap: break-word;
          font-family: inherit;
          font-size: inherit;
          font-weight: inherit;
          line-height: inherit;
          max-width: calc(100% - 40px);
          display: block;
        `;
        this.positionLinkedInOverlay(overlay);
      } else {
        // Twitter: show only the remainder text at cursor position
        overlay.textContent = text;
        overlay.style.cssText = `
          position: fixed;
          color: rgba(102, 112, 122, 0.7);
          pointer-events: none;
          z-index: 10000;
          white-space: nowrap;
          overflow: hidden;
          text-overflow: ellipsis;
          font-family: inherit;
          font-size: inherit;
          font-weight: inherit;
          line-height: inherit;
          max-width: 300px;
          display: inline-block;
        `;
        this.positionTwitterOverlay(overlay);
      }

      this.ghostElement = overlay;
    }
  }

  private positionLinkedInOverlay(overlay: HTMLElement) {
    const containerRect = this.element.getBoundingClientRect();

    // Match the element's font styles exactly
    const computedStyle = window.getComputedStyle(this.element);
    overlay.style.fontFamily = computedStyle.fontFamily;
    overlay.style.fontSize = computedStyle.fontSize;
    overlay.style.fontWeight = computedStyle.fontWeight;
    overlay.style.lineHeight = computedStyle.lineHeight;

    // Position the overlay to fill the entire input area
    overlay.style.left = `${containerRect.left + 10}px`;
    overlay.style.top = `${containerRect.top + 10}px`;
    overlay.style.width = `${containerRect.width - 20}px`;

    document.body.appendChild(overlay);
  }

  private positionTwitterOverlay(overlay: HTMLElement) {
    const selection = window.getSelection();
    if (!selection || selection.rangeCount === 0) return;

    const range = selection.getRangeAt(0);
    const rect = range.getBoundingClientRect();
    const containerRect = this.element.getBoundingClientRect();

    // Match the element's font styles exactly
    const computedStyle = window.getComputedStyle(this.element);
    overlay.style.fontFamily = computedStyle.fontFamily;
    overlay.style.fontSize = computedStyle.fontSize;
    overlay.style.fontWeight = computedStyle.fontWeight;
    overlay.style.lineHeight = computedStyle.lineHeight;

    // Position exactly at cursor baseline for Twitter
    let left = rect.right + 1;
    let top = rect.top;

    // Calculate baseline alignment for perfect text alignment
    const fontSize = parseFloat(computedStyle.fontSize) || 16;
    const baselineOffset = fontSize * 0.85;
    top = rect.top + (rect.height - fontSize) / 2 + baselineOffset - fontSize;

    // Ensure the overlay stays within Twitter's small container boundaries
    const overlayWidth = overlay.offsetWidth;

    // Check if overlay exceeds container right boundary (important for Twitter)
    if (left + overlayWidth > containerRect.right - 5) {
      // Calculate available space and set reasonable max width
      const availableWidth = containerRect.right - left - 10;
      if (availableWidth > 100) {
        // Allow up to 250px but not more than available space
        const maxWidth = Math.min(250, availableWidth);
        overlay.style.maxWidth = `${maxWidth}px`;
      } else if (availableWidth > 50) {
        // Minimum usable space
        overlay.style.maxWidth = `${availableWidth}px`;
      } else {
        // If no space available, don't show the suggestion
        overlay.remove();
        return;
      }
    }

    // Apply final position
    overlay.style.left = `${left}px`;
    overlay.style.top = `${top}px`;

    document.body.appendChild(overlay);
  }

  private clearGhostElement() {
    if (this.ghostElement) {
      this.ghostElement.remove();
      this.ghostElement = null;
    }
  }

  private clearSuggestion() {
    this.currentSuggestion = null;
    this.clearGhostElement();
  }

  private acceptSuggestion() {
    if (!this.currentSuggestion) return;

    // Suppress further input handling temporarily
    this.suppressedUntil = Date.now() + 500;

    const fullText = this.currentSuggestion.content || this.currentSuggestion.title || '';
    const currentText = this.getCurrentText();

    // Replace current text with full suggestion
    if (this.element.getAttribute('contenteditable') === 'true') {
      this.replaceInContentEditable(fullText, currentText);
    } else if (this.element.tagName === 'TEXTAREA' || this.element.tagName === 'INPUT') {
      this.replaceInInput(fullText, currentText);
    }

    this.clearSuggestion();
  }

  private replaceInContentEditable(fullText: string, _currentText: string) {
    const selection = window.getSelection();
    if (!selection || selection.rangeCount === 0) return;

    const range = selection.getRangeAt(0);

    // Create a range to select the current text
    const tempRange = range.cloneRange();
    tempRange.selectNodeContents(this.element);
    tempRange.setEnd(range.endContainer, range.endOffset);

    const currentContent = tempRange.cloneContents().textContent || '';
    const lastSpaceIndex = currentContent.lastIndexOf(' ');
    const startIndex = lastSpaceIndex >= 0 ? lastSpaceIndex + 1 : 0;

    // Create range to replace the current word
    const replaceRange = document.createRange();
    replaceRange.setStart(this.element, 0);

    // Find the text node and offset for the start
    const walker = document.createTreeWalker(this.element, NodeFilter.SHOW_TEXT);
    let currentOffset = 0;
    let startNode = null;
    let startOffset = 0;

    while (walker.nextNode()) {
      const node = walker.currentNode as Text;
      const nodeLength = node.textContent?.length || 0;

      if (currentOffset + nodeLength >= startIndex) {
        startNode = node;
        startOffset = startIndex - currentOffset;
        break;
      }
      currentOffset += nodeLength;
    }

    if (startNode) {
      replaceRange.setStart(startNode, startOffset);
      replaceRange.setEnd(range.endContainer, range.endOffset);
      replaceRange.deleteContents();

      const textNode = document.createTextNode(fullText);
      replaceRange.insertNode(textNode);

      // Move cursor to end
      const newRange = document.createRange();
      newRange.setStartAfter(textNode);
      newRange.collapse(true);
      selection.removeAllRanges();
      selection.addRange(newRange);

      // Trigger events
      this.element.dispatchEvent(new InputEvent('input', { bubbles: true }));
      this.element.dispatchEvent(new Event('change', { bubbles: true }));
    }
  }

  private replaceInInput(fullText: string, _currentText: string) {
    const input = this.element as HTMLInputElement | HTMLTextAreaElement;
    const cursorPos = input.selectionStart || 0;
    const value = input.value;

    // Find the start of the current word
    let startPos = cursorPos - 1;
    while (startPos >= 0 && value[startPos] !== ' ' && value[startPos] !== '\n') {
      startPos--;
    }
    startPos++;

    const newValue = value.substring(0, startPos) + fullText + value.substring(cursorPos);
    input.value = newValue;

    // Set cursor position
    const newCursorPos = startPos + fullText.length;
    input.setSelectionRange(newCursorPos, newCursorPos);

    // Trigger events
    input.dispatchEvent(new Event('input', { bubbles: true }));
    input.dispatchEvent(new Event('change', { bubbles: true }));
  }
}

async function fetchLocalSuggestions(prefix: string): Promise<any[]> {
  return new Promise((resolve) => {
    chrome.storage.local.get(["responses"], (result) => {
      const list = result.responses || [];
      const q = prefix.toLowerCase();
      const matches = list
        .map((r: any) => ({
          r,
          score:
            (r.title && r.title.toLowerCase().startsWith(q) ? 100 : 0) +
            (r.content && r.content.toLowerCase().includes(q) ? 10 : 0) +
            (r.usage_count || 0),
        }))
        .filter((m: any) => m.score > 0)
        .sort((a: any, b: any) => b.score - a.score)
        .map((m: any) => m.r);
      resolve(matches);
    });
  });
}

// Initialize the helper
function init() {
  console.log("Social Helper: Initializing for all platforms...");

  trackFocusedInputs(); // add to track focused input

  // Add pen buttons to all input boxes
  addMessageHelpers();

  // Add helper buttons to connection request messages (legacy)
  addConnectionHelpers();

  // Monitor DOM changes to inject helpers in dynamically loaded content
  observeDOM();

  // Add keyboard shortcuts
  addKeyboardShortcuts();

  // Add text selection handler
  addTextSelectionHandler();
}

// Add helper buttons to all social media input boxes
function addMessageHelpers() {
  console.log("Social Helper: Adding message helpers...");

  const selectors = [
    '[contenteditable="true"]',
    'textarea[placeholder*="comment" i]',
    'textarea[placeholder*="message" i]',
    'textarea[placeholder*="reply" i]',
    'textarea[placeholder*="What" i]',
    'textarea[data-testid="tweetTextarea_0"]',
    'div[data-testid="tweetTextarea_0"]',
    'div[data-testid="dmComposerTextInput"]',
    'div[data-testid="cellInnerDiv"] [contenteditable="true"]',
    'textarea[name="message"]',
    'input[type="text"][placeholder*="comment" i]',
    '[aria-label*="Tweet" i][contenteditable="true"]',
    '[aria-label*="Reply" i][contenteditable="true"]',
    '[data-text="true"][contenteditable="true"]',
    '.comments-comment-box [contenteditable="true"]',
    '.msg-form [contenteditable="true"]',
    '.share-creation-state [contenteditable="true"]',
  ];

  const messageBoxes = document.querySelectorAll(selectors.join(", "));
  console.log("Social Helper: Found", messageBoxes.length, "input elements");

  messageBoxes.forEach((box, index) => {
    console.log(`Social Helper: Processing element ${index + 1}:`, box);

    // Skip if element is too small or not visible
    const rect = box.getBoundingClientRect();
    console.log(
      `Social Helper: Element ${index + 1} size:`,
      rect.width,
      "x",
      rect.height
    );

    if (rect.width < 100 || rect.height < 20) {
      console.log(`Social Helper: Skipping element ${index + 1} - too small`);
      return;
    }

    // Skip if element is not visible
    const style = window.getComputedStyle(box as HTMLElement);
    if (
      style.display === "none" ||
      style.visibility === "hidden" ||
      style.opacity === "0"
    ) {
      console.log(`Social Helper: Skipping element ${index + 1} - not visible`);
      return;
    }

    // Create a simple unique ID
    if (!box.id) {
      box.id = `sh-box-${Math.random().toString(36).substring(2, 11)}`;
    }

    // Check if we already processed this element
    if (injectedElements.has(box.id)) {
      console.log(
        `Social Helper: Skipping element ${index + 1} - already processed`
      );
      return;
    }

    // Check if button already exists nearby
    const container =
      (box as HTMLElement).closest("div") || (box as HTMLElement).parentElement;
    if (container?.querySelector(".social-helper-pen")) {
      console.log(
        `Social Helper: Button already exists for element ${index + 1}`
      );
      // Ensure a SuggestionManager is attached even if button was already present.
      // Resolve the actual editable inside this box (same logic as below).
      try {
        const resolvedEditable = ((): HTMLElement => {
          const el = box as HTMLElement;
          if (el.getAttribute && el.getAttribute("contenteditable") === "true") return el;
          const inner = el.querySelector?.('[contenteditable="true"], textarea, input[type="text"]') as HTMLElement | null;
          return inner || el;
        })();

        if (!resolvedEditable.id) {
          resolvedEditable.id = `${box.id}-editable`;
        }

        if (!suggestionManagers[resolvedEditable.id]) {
          suggestionManagers[resolvedEditable.id] = new InlineSuggestionManager(resolvedEditable as HTMLElement);
        }
      } catch (err) {
        console.error("Canner: Failed to attach SuggestionManager:", err);
      }
      injectedElements.add(box.id);
      return;
    }

    console.log(`Social Helper: Creating pen button for element ${index + 1}`);

    // Create minimized pen button
    const penButton = createPenButton(box as HTMLElement);
    positionPenButton(box as HTMLElement, penButton);

    // Resolve the actual editable element inside this box (Twitter often wraps the real
    // contenteditable inside additional divs). Attach the SuggestionManager to the
    // actual editable so insertion/replacement logic runs against the real editor.
    const resolvedEditable = ((): HTMLElement => {
      const el = box as HTMLElement;
      if (el.getAttribute && el.getAttribute("contenteditable") === "true") return el;
      const inner = el.querySelector?.('[contenteditable="true"], textarea, input[type="text"]') as HTMLElement | null;
      return inner || el;
    })();

    // Ensure resolvedEditable has an id we can use to track managers
    if (!resolvedEditable.id) {
      resolvedEditable.id = `${box.id}-editable`;
    }

    // Attach InlineSuggestionManager for inline completions to the resolved editable
    try {
      if (!suggestionManagers[resolvedEditable.id]) {
        suggestionManagers[resolvedEditable.id] = new InlineSuggestionManager(resolvedEditable as HTMLElement);
      }
    } catch (err) {
      console.error("Canner: Failed to create InlineSuggestionManager:", err);
    }

    injectedElements.add(box.id);
    console.log(
      `Social Helper: Pen button created and positioned for element ${index + 1
      }`
    );
  });
}

// Create a minimized pen button that expands on hover
function createPenButton(targetBox: HTMLElement): HTMLElement {
  const penContainer = document.createElement("div");
  penContainer.className = "social-helper-pen";

  // Detect platform for appropriate styling
  const isLinkedIn =
    window.location.hostname.includes("linkedin") ||
    document.body.className.includes("linkedin") ||
    targetBox.closest('[class*="linkedin"]') !== null;

  const isTwitter =
    window.location.hostname.includes("twitter") ||
    window.location.hostname.includes("x.com") ||
    targetBox.closest("[data-testid]") !== null;

  if (isLinkedIn) {
    penContainer.setAttribute("data-platform", "linkedin");
  } else if (isTwitter) {
    penContainer.setAttribute("data-platform", "twitter");
  }

  penContainer.innerHTML = `
    <div class="pen-icon">✏️</div>
    <div class="pen-tooltip">Quick Response</div>
  `;
  penContainer.title = "Click for quick responses (Ctrl+Shift+L)";

  // Add click handler
  penContainer.addEventListener("click", (e) => {
    e.preventDefault();
    e.stopPropagation();
    showResponseMenu(targetBox, penContainer);
  });

  // Enhanced hover effects with platform detection
  let hoverTimeout: number;

  penContainer.addEventListener("mouseenter", () => {
    clearTimeout(hoverTimeout);
    penContainer.classList.add("pen-hover");
  });

  penContainer.addEventListener("mouseleave", () => {
    hoverTimeout = window.setTimeout(() => {
      penContainer.classList.remove("pen-hover");
    }, 200); // Slightly faster hide for better UX
  });

  return penContainer;
}

// Position the pen button relative to the input
function positionPenButton(
  inputElement: HTMLElement,
  penButton: HTMLElement
): void {
  document.body.appendChild(penButton);

  let isVisible = false;
  let showTimeout: number;
  let hideTimeout: number;

  const updatePosition = () => {
    const rect = inputElement.getBoundingClientRect();

    // Check if element is still visible
    if (rect.width === 0 || rect.height === 0) {
      hidePenButton();
      return;
    }

    // Smart positioning like Grammarly
    let top = rect.bottom - 45; // Position near bottom-right like Grammarly
    let right = window.innerWidth - rect.right + 8;

    // For larger inputs (like compose areas), position in bottom-right
    if (rect.height > 60) {
      top = rect.bottom - 50;
      right = window.innerWidth - rect.right + 12;
    }

    // For inputs near the edge, adjust positioning
    if (rect.right > window.innerWidth - 60) {
      right = window.innerWidth - rect.left + 8;
    }

    // For inputs near the bottom, position above
    if (rect.bottom > window.innerHeight - 60) {
      top = rect.top - 50;
    }

    // Ensure button is always visible
    top = Math.max(8, Math.min(top, window.innerHeight - 60));
    right = Math.max(8, right);

    penButton.style.position = "fixed";
    penButton.style.top = `${top}px`;
    penButton.style.right = `${right}px`;
    penButton.style.zIndex = "10000";
  };

  const showPenButton = () => {
    clearTimeout(hideTimeout);
    clearTimeout(showTimeout);

    // Small delay like Grammarly
    showTimeout = window.setTimeout(() => {
      if (!isVisible) {
        updatePosition();
        penButton.classList.remove("hiding");
        penButton.classList.add("visible");
        isVisible = true;
      }
    }, 200);
  };

  const hidePenButton = () => {
    clearTimeout(showTimeout);
    clearTimeout(hideTimeout);

    // Longer delay before hiding like Grammarly
    hideTimeout = window.setTimeout(() => {
      if (
        isVisible &&
        !penButton.matches(":hover") &&
        !inputElement.matches(":focus")
      ) {
        penButton.classList.remove("visible");
        penButton.classList.add("hiding");
        isVisible = false;
      }
    }, 1500);
  };

  // Initial positioning (hidden)
  updatePosition();

  // Update position on scroll and resize
  const updateHandler = () => {
    if (isVisible) {
      updatePosition();
    }
  };

  window.addEventListener("scroll", updateHandler, { passive: true });
  window.addEventListener("resize", updateHandler, { passive: true });

  // Show/hide based on input interaction (like Grammarly)
  inputElement.addEventListener("focus", showPenButton);
  inputElement.addEventListener("blur", hidePenButton);
  inputElement.addEventListener("input", showPenButton);
  inputElement.addEventListener("mouseenter", showPenButton);
  inputElement.addEventListener("mouseleave", hidePenButton);

  // Keep button visible when hovering over it
  penButton.addEventListener("mouseenter", () => {
    clearTimeout(hideTimeout);
  });

  penButton.addEventListener("mouseleave", hidePenButton);

  // Clean up listeners when element is removed
  const observer = new MutationObserver((mutations) => {
    mutations.forEach((mutation) => {
      mutation.removedNodes.forEach((node) => {
        if (
          node === inputElement ||
          (node as HTMLElement)?.contains?.(inputElement)
        ) {
          clearTimeout(showTimeout);
          clearTimeout(hideTimeout);
          window.removeEventListener("scroll", updateHandler);
          window.removeEventListener("resize", updateHandler);
          penButton.remove();
          observer.disconnect();
        }
      });
    });
  });

  observer.observe(document.body, { childList: true, subtree: true });
}

// Create a helper button that shows response options (legacy)
function createHelperButton(targetBox: HTMLElement): HTMLElement {
  const button = document.createElement("button");
  button.className = "linkedin-helper-btn";
  button.innerHTML = `${CONFIG.BUTTON_ICON} <span>Quick Response</span>`;
  button.title = "Insert saved response (Ctrl+Shift+L)";

  button.addEventListener("click", (e) => {
    e.preventDefault();
    e.stopPropagation();
    showResponseMenu(targetBox, button);
  });

  return button;
}

// Show menu with saved responses
async function showResponseMenu(targetBox: HTMLElement, button: HTMLElement) {
  // Remove existing menu if any
  const existingMenu = document.querySelector(".linkedin-helper-menu");
  if (existingMenu) {
    existingMenu.remove();
    return;
  }

  // Create menu
  const menu = document.createElement("div");
  menu.className = "linkedin-helper-menu";
  menu.innerHTML = '<div class="lh-menu-header">Loading responses...</div>';

  // Position menu near button with smart positioning
  const rect = button.getBoundingClientRect();
  const menuHeight = 400; // Estimated menu height
  const viewportHeight = window.innerHeight;
  const spaceBelow = viewportHeight - rect.bottom;
  const spaceAbove = rect.top;

  // Show above button if not enough space below
  if (spaceBelow < menuHeight && spaceAbove > menuHeight) {
    menu.style.top = `${rect.top - menuHeight - 10}px`;
  } else {
    menu.style.top = `${rect.bottom + 5}px`;
  }

  // Ensure menu doesn't go off-screen horizontally
  const menuWidth = 400;
  const spaceRight = window.innerWidth - rect.left;

  if (spaceRight < menuWidth) {
    menu.style.left = `${rect.right - menuWidth}px`;
  } else {
    menu.style.left = `${rect.left}px`;
  }

  document.body.appendChild(menu);

  try {
    // Fetch responses from backend or local storage
    const responses = await fetchResponses();

    if (responses.length === 0) {
      menu.innerHTML = `
        <div class="lh-menu-header">No saved responses</div>
        <div class="lh-menu-item" data-action="create">
          ➕ Create new response
        </div>
      `;
    } else {
      menu.innerHTML = `
        <div class="lh-menu-header">
          <input type="text" class="lh-search" placeholder="Search responses..." />
        </div>
        <div class="lh-menu-items">
          ${responses
          .map(
            (r) => `
            <div class="lh-menu-item" data-id="${r.id}">
              <div class="lh-item-title">${r.title}</div>
              <div class="lh-item-preview">${r.content.substring(
              0,
              60
            )}...</div>
              ${r.tags
                ? `<div class="lh-item-tags">${r.tags
                  .map((t: string) => `<span class="lh-tag">${t}</span>`)
                  .join("")}</div>`
                : ""
              }
            </div>
          `
          )
          .join("")}
        </div>
        <div class="lh-menu-footer">
          <button class="lh-btn-create">➕ New Response</button>
        </div>
      `;

      // Add search functionality
      const searchInput = menu.querySelector(".lh-search") as HTMLInputElement;
      searchInput?.addEventListener("input", (e) => {
        const query = (e.target as HTMLInputElement).value.toLowerCase();
        const items = menu.querySelectorAll(".lh-menu-item");
        items.forEach((item) => {
          const text = item.textContent?.toLowerCase() || "";
          (item as HTMLElement).style.display = text.includes(query)
            ? "block"
            : "none";
        });
      });

      // Add click handlers for responses
      menu.querySelectorAll(".lh-menu-item[data-id]").forEach((item) => {
        item.addEventListener("click", () => {
          const responseId = item.getAttribute("data-id");
          const response = responses.find((r) => r.id === responseId);
          if (response) {
            insertText(targetBox, response.content);
            menu.remove();
          }
        });
      });

      // Handle create new button
      menu.querySelector(".lh-btn-create")?.addEventListener("click", () => {
        chrome.runtime.sendMessage({ action: "openPopup" });
        menu.remove();
      });
    }
  } catch (error) {
    console.error("Canner: Error fetching responses:", error);
    menu.innerHTML = `
      <div class="lh-menu-header error">Failed to load responses</div>
      <div class="lh-menu-item">Please check your connection</div>
    `;
  }

  // Close menu when clicking outside
  setTimeout(() => {
    document.addEventListener("click", function closeMenu(e) {
      if (!menu.contains(e.target as Node) && e.target !== button) {
        menu.remove();
        document.removeEventListener("click", closeMenu);
      }
    });
  }, 100);
}

// Fetch responses from backend or Chrome storage
async function fetchResponses(): Promise<any[]> {
  try {
    // Try backend first
    const response = await fetch(`${CONFIG.API_URL}/api/responses`);
    if (response.ok) {
      return await response.json();
    }
  } catch (error) {
    console.log("Canner: Backend not available, using local storage");
  }

  // Fallback to Chrome storage
  return new Promise((resolve) => {
    chrome.storage.local.get(["responses"], (result) => {
      resolve(result.responses || []);
    });
  });
}

// Insert text into any type of input box
function insertText(box: HTMLElement, text: string) {
  console.log(
    "Social Helper: Inserting text into:",
    box.tagName,
    box.getAttribute("contenteditable")
  );

  // Focus the element first
  box.focus();

  // Handle different types of input elements
  if (box.getAttribute("contenteditable") === "true") {
    // Contenteditable divs (LinkedIn, X/Twitter, Facebook)
    console.log("Social Helper: Inserting into contenteditable");

    // Focus and move cursor to end
    box.focus();
    const sel = window.getSelection();
    const range = document.createRange();
    range.selectNodeContents(box);
    range.collapse(false);
    sel?.removeAllRanges();
    sel?.addRange(range);

    // Try execCommand first
    let inserted = false;
    try {
      inserted = document.execCommand('insertText', false, text);
    } catch (e) {
      inserted = false;
    }

    if (!inserted || !box.innerText.includes(text)) {
      // Fallback: insert text node at cursor
      range.deleteContents();
      const tn = document.createTextNode(text);
      range.insertNode(tn);
      range.setStartAfter(tn);
      range.setEndAfter(tn);
      sel?.removeAllRanges();
      sel?.addRange(range);
      // Fire input and change events
      box.dispatchEvent(new InputEvent('input', { bubbles: true, cancelable: true, data: text, inputType: 'insertText' }));
      box.dispatchEvent(new Event('change', { bubbles: true }));
    }
    console.log('inserted');
  } else if (
    box.tagName === "TEXTAREA" ||
    (box.tagName === "INPUT" && (box as HTMLInputElement).type === "text")
  ) {
    // Regular textarea and text input elements
    console.log("Social Helper: Inserting into textarea/input");

    const inputElement = box as HTMLInputElement | HTMLTextAreaElement;

    // Clear and set the value
    inputElement.value = text;

    // Trigger events
    inputElement.dispatchEvent(new Event("input", { bubbles: true }));
    inputElement.dispatchEvent(new Event("change", { bubbles: true }));
    inputElement.dispatchEvent(new KeyboardEvent("keydown", { bubbles: true }));
    inputElement.dispatchEvent(new KeyboardEvent("keyup", { bubbles: true }));

    // Set cursor to end
    setTimeout(() => {
      inputElement.setSelectionRange(text.length, text.length);
    }, 10);
  } else {
    // Fallback: try to set content using various methods
    console.log("Social Helper: Using fallback insertion method");

    try {
      // Try setting innerText first
      if ("innerText" in box) {
        (box as any).innerText = text;
      } else if ("textContent" in box) {
        (box as any).textContent = text;
      }

      // Try setting value if it exists
      if ("value" in box) {
        (box as any).value = text;
      }

      // Trigger comprehensive events
      const events = ["input", "change", "keydown", "keyup", "focus", "blur"];
      events.forEach((eventType) => {
        box.dispatchEvent(new Event(eventType, { bubbles: true }));
      });
    } catch (error) {
      console.error("Social Helper: Failed to insert text:", error);
    }
  }

  console.log("Social Helper: Text insertion completed");
}

// Add helper buttons for connection requests
function addConnectionHelpers() {
  console.log("Canner: Adding connection helpers...");
  // Find connection message boxes that are NOT contenteditable (to avoid overlap)
  const connectionBoxes = document.querySelectorAll(
    '[name="message"]:not([contenteditable="true"])'
  );
  console.log(
    "Canner: Found",
    connectionBoxes.length,
    "connection message boxes"
  );

  connectionBoxes.forEach((box, index) => {
    console.log(`Canner: Processing connection element ${index + 1}:`, box);

    // Skip if element is too small
    const rect = box.getBoundingClientRect();
    if (rect.width < 30 || rect.height < 15) {
      console.log(
        `Canner: Skipping connection element ${index + 1} - too small`
      );
      return;
    }

    // Create simple ID
    if (!box.id) {
      box.id = `lh-conn-${Math.random().toString(36).substring(2, 11)}`;
    }

    if (injectedElements.has(box.id)) {
      console.log(
        `Canner: Skipping connection element ${index + 1} - already processed`
      );
      return;
    }

    console.log(`Canner: Creating button for connection element ${index + 1}`);

    const helperButton = createHelperButton(box as HTMLElement);
    box.parentElement?.insertBefore(helperButton, box);
    injectedElements.add(box.id);
  });
}

// Observe DOM changes to inject helpers in dynamically loaded content
function observeDOM() {
  const observer = new MutationObserver((mutations) => {
    let shouldReinject = false;

    mutations.forEach((mutation) => {
      mutation.addedNodes.forEach((node) => {
        if (node.nodeType === 1) {
          // Element node
          const element = node as HTMLElement;

          // Check for any input elements
          if (
            element.querySelector('[contenteditable="true"]') ||
            element.querySelector("textarea") ||
            element.querySelector('input[type="text"]') ||
            element.getAttribute("contenteditable") === "true" ||
            element.tagName === "TEXTAREA" ||
            (element.tagName === "INPUT" &&
              element.getAttribute("type") === "text")
          ) {
            shouldReinject = true;
          }
        }
      });
    });

    if (shouldReinject) {
      setTimeout(() => {
        addMessageHelpers();
        addConnectionHelpers();
      }, 1000);
    }
  });

  observer.observe(document.body, {
    childList: true,
    subtree: true,
  });
}

// Add keyboard shortcuts
function addKeyboardShortcuts() {
  document.addEventListener("keydown", (e) => {
    // Ctrl+Shift+L to open quick responses
    if (e.ctrlKey && e.shiftKey && e.key === "L") {
      e.preventDefault();
      const activeElement = document.activeElement as HTMLElement;
      if (
        activeElement &&
        activeElement.getAttribute("contenteditable") === "true"
      ) {
        const button = activeElement.previousElementSibling as HTMLElement;
        if (button && button.classList.contains("linkedin-helper-btn")) {
          button.click();
        }
      }
    }
  });
}

// Text selection handler - show save button when text is selected
let saveButton: HTMLElement | null = null;

function addTextSelectionHandler() {
  console.log("Canner: Adding text selection handlers");

  document.addEventListener("mouseup", () => {
    setTimeout(handleTextSelection, 50);
  });

  document.addEventListener("keyup", () => {
    setTimeout(handleTextSelection, 50);
  });

  document.addEventListener("selectionchange", () => {
    setTimeout(handleTextSelection, 100);
  });

  document.addEventListener("mousedown", (e) => {
    if (saveButton && !saveButton.contains(e.target as Node)) {
      if (saveButton) {
        saveButton.remove();
        saveButton = null;
      }
    }
  });
}

function handleTextSelection() {
  const selection = window.getSelection();
  const selectedText = selection?.toString().trim();

  // Remove existing button
  if (saveButton) {
    saveButton.remove();
    saveButton = null;
  }

  // If no text selected, do nothing
  if (!selectedText || selectedText.length === 0) {
    return;
  }

  // Minimum text length to show button (at least 5 characters)
  if (selectedText.length < 5) {
    return;
  }

  // Create and position the save button
  const range = selection!.getRangeAt(0);
  const rect = range.getBoundingClientRect();

  saveButton = document.createElement("div");
  saveButton.className = "linkedin-helper-save-btn";
  saveButton.innerHTML = `
    <button class="lh-save-selection-btn" title="Save as Quick Response">
      <span class="lh-plus-icon">+</span>
    </button>
  `;

  saveButton.style.position = "fixed";
  saveButton.style.left = `${Math.min(rect.right + 5, window.innerWidth - 50)}px`;
  saveButton.style.top = `${Math.min(rect.bottom + 5, window.innerHeight - 50)}px`;
  saveButton.style.zIndex = "999999";
  saveButton.style.pointerEvents = "all";
  saveButton.style.display = "block";
  saveButton.style.visibility = "visible";

  document.body.appendChild(saveButton);

  const btn = saveButton.querySelector(
    ".lh-save-selection-btn"
  ) as HTMLButtonElement;

  const textToSave = selectedText;

  const clickHandler = async (e: Event) => {
    e.preventDefault();
    e.stopPropagation();
    e.stopImmediatePropagation();

    console.log("Canner: Plus button clicked! Saving selected text:", textToSave);

    // Remove button immediately to prevent double clicks
    if (saveButton) {
      saveButton.remove();
      saveButton = null;
    }

    try {
      // Save directly without dialog
      await saveResponseDirectly(textToSave);
      console.log("Canner: Text saved successfully");
    } catch (error) {
      console.error("Canner: Error saving text:", error);
      showToast("❌ Error saving response");
    }

    // Clear selection after a short delay
    setTimeout(() => {
      selection?.removeAllRanges();
    }, 100);
  };

  btn.addEventListener("click", clickHandler, { capture: true, once: true });
  btn.addEventListener("mousedown", clickHandler, { capture: true, once: true });
  btn.addEventListener("touchend", clickHandler, { capture: true, once: true });
  saveButton.addEventListener("click", clickHandler, { capture: true, once: true });
}

// Show dialog to save selected text as response
// Note: Currently unused but kept for future feature implementation
async function _showSaveDialog(text: string) {
  // Create modal overlay
  const modal = document.createElement("div");
  modal.className = "linkedin-helper-modal";
  modal.innerHTML = `
    <div class="lh-modal-content">
      <div class="lh-modal-header">
        <h3>💾 Save as Quick Response</h3>
        <button class="lh-modal-close">✕</button>
      </div>
      <div class="lh-modal-body">
        <div class="lh-form-group">
          <label>Title *</label>
          <input type="text" class="lh-input" id="lh-save-title" placeholder="e.g., Thank you message" required>
        </div>
        <div class="lh-form-group">
          <label>Content *</label>
          <textarea class="lh-input" id="lh-save-content" rows="4" required>${text}</textarea>
        </div>
        <div class="lh-form-group">
          <label>Tags</label>
          <input type="text" class="lh-input" id="lh-save-tags" placeholder="networking, follow-up (comma separated)">
        </div>
        <div class="lh-form-group">
          <label>Category</label>
          <select class="lh-input" id="lh-save-category">
            <option value="message">Message</option>
            <option value="connection">Connection Request</option>
            <option value="follow-up">Follow-up</option>
            <option value="introduction">Introduction</option>
            <option value="other">Other</option>
          </select>
        </div>
      </div>
      <div class="lh-modal-footer">
        <button class="lh-btn-secondary lh-cancel-btn">Cancel</button>
        <button class="lh-btn-primary lh-save-btn">💾 Save Response</button>
      </div>
    </div>
  `;

  document.body.appendChild(modal);

  // Handle close
  const closeBtn = modal.querySelector(".lh-modal-close") as HTMLButtonElement;
  const cancelBtn = modal.querySelector(".lh-cancel-btn") as HTMLButtonElement;

  const closeModal = () => {
    modal.remove();
  };

  closeBtn.addEventListener("click", closeModal);
  cancelBtn.addEventListener("click", closeModal);
  modal.addEventListener("click", (e) => {
    if (e.target === modal) closeModal();
  });

  // Handle save
  const saveBtn = modal.querySelector(".lh-save-btn") as HTMLButtonElement;
  saveBtn.addEventListener("click", async () => {
    const title = (
      document.getElementById("lh-save-title") as HTMLInputElement
    ).value.trim();
    const content = (
      document.getElementById("lh-save-content") as HTMLTextAreaElement
    ).value.trim();
    const tags = (
      document.getElementById("lh-save-tags") as HTMLInputElement
    ).value.trim();
    const category = (
      document.getElementById("lh-save-category") as HTMLSelectElement
    ).value;

    if (!title || !content) {
      alert("Please fill in title and content");
      return;
    }

    // Save the response
    try {
      const response = await fetch(`${CONFIG.API_URL}/api/responses`, {
        method: "POST",
        headers: { "Content-Type": "application/json" },
        body: JSON.stringify({
          title,
          content,
          tags,
          category,
        }),
      });

      if (response.ok) {
        showToast("✅ Response saved successfully!");
        closeModal();
      } else {
        // Try Chrome storage as fallback
        await saveToLocalStorage({ title, content, tags, category });
        showToast("✅ Response saved locally!");
        closeModal();
      }
    } catch (error) {
      // Fallback to Chrome storage
      await saveToLocalStorage({ title, content, tags, category });
      showToast("✅ Response saved locally!");
      closeModal();
    }
  });
}

// Save to Chrome local storage
async function saveToLocalStorage(data: {
  title: string;
  content: string;
  tags: string;
  category: string;
}) {
  const result = await chrome.storage.local.get(["responses"]);
  const responses = result.responses || [];
  responses.push({
    id: Date.now(),
    ...data,
    created_at: new Date().toISOString(),
  });
  await chrome.storage.local.set({ responses });
}

// Show success toast message
function showToast(message: string) {
  const toast = document.createElement("div");
  toast.className = "lh-success-toast";
  toast.textContent = message;
  document.body.appendChild(toast);

  setTimeout(() => toast.remove(), 3000);
}

// Save response directly without dialog
async function saveResponseDirectly(text: string) {
  console.log("Canner: saveResponseDirectly called with text:", text);

  if (!text || text.trim().length === 0) {
    console.error("Canner: No text provided to save");
    showToast("❌ No text to save");
    return;
  }

  // Show immediate feedback
  showToast("💾 Saving response...");

  // Generate auto title from first 50 chars
  const autoTitle = text.length > 50 ? text.substring(0, 47) + "..." : text;
  const timestamp = new Date().toISOString();

  // Detect platform and set tags/category accordingly
  const _isLinkedIn = window.location.hostname.includes("linkedin");
  const isTwitter =
    window.location.hostname.includes("twitter") ||
    window.location.hostname.includes("x.com");

  const responseData = {
    title: autoTitle,
    content: text,
    tags: isTwitter ? ["twitter"] : ["linkedin"],
    category: isTwitter ? "twitter-message" : "linkedin-message",
  };

  console.log("Canner: Attempting to save to backend:", CONFIG.API_URL, responseData);

  // Try to save to backend first
  try {
    const response = await fetch(`${CONFIG.API_URL}/api/responses`, {
      method: "POST",
      headers: {
        "Content-Type": "application/json",
        Accept: "application/json",
      },
      body: JSON.stringify(responseData),
    });

    console.log("Canner: Backend response status:", response.status);

    if (response.ok) {
      const data = await response.json();
      console.log("Canner: Saved to backend successfully:", data);
      showToast("✅ Response saved to database!");
      return;
    } else {
      console.log("Canner: Backend returned error:", response.statusText);
    }
  } catch (error) {
    console.log("Canner: Backend not available, saving locally. Error:", error);
  }

  // Fallback to Chrome storage
  try {
    console.log("Canner: Saving to Chrome local storage");
    const result = await chrome.storage.local.get(["responses"]);
    const responses = result.responses || [];

    const newResponse = {
      id: Date.now().toString(),
      ...responseData,
      tags: Array.isArray(responseData.tags) ? responseData.tags : [responseData.tags].filter(Boolean),
      created_at: timestamp,
    };

    responses.push(newResponse);
    await chrome.storage.local.set({ responses });
    console.log("Canner: Saved to local storage successfully", newResponse);
    showToast("✅ Response saved locally!");
  } catch (err) {
    console.error("Canner: Save error:", err);
    showToast("❌ Failed to save response");
  }
}

// Initialize when DOM is ready
if (document.readyState === "loading") {
  document.addEventListener("DOMContentLoaded", init);
} else {
  init();
}

// SPA navigation handling for LinkedIn and Twitter/X
{
  const host = window.location.hostname;
  const isLinkedInHost = host.includes("linkedin");
  const isTwitterHost = host.includes("twitter") || host.includes("x.com");

  if (isLinkedInHost || isTwitterHost) {
    console.log("Canner: Social host detected - adding SPA handlers for", host);

    let currentUrl = location.href;
    setInterval(() => {
      if (location.href !== currentUrl) {
        currentUrl = location.href;
        console.log("Canner: URL changed, re-initializing...");
        setTimeout(() => {
          init();
        }, 1200);
      }
    }, 1000);

    window.addEventListener("popstate", () => {
      setTimeout(init, 1000);
    });

    // Additional periodic scan for new inputs (covers dynamically loaded DMs/replies)
    setInterval(() => {
      addMessageHelpers();
      addConnectionHelpers();
    }, 3000);
  }
}

// Helper function to check if element is valid input
function isValidInputElement(element: HTMLElement | null): boolean {
  if (!element) return false;

  const isContentEditable = element.getAttribute('contenteditable') === 'true';
  const tagName = element.tagName?.toLowerCase();
  const isInput = tagName === 'input' || tagName === 'textarea';

  return isContentEditable || isInput;
}

// Listen for messages from popup or background script
<<<<<<< HEAD
chrome.runtime.onMessage.addListener((message, sender, sendResponse) => {
  // Handle ping to check if script is loaded
  if (message.action === "ping") {
    sendResponse({ pong: true });
    return true;
  }

=======
chrome.runtime.onMessage.addListener((message, _sender, sendResponse) => {
>>>>>>> 6bc02313
  if (message.action === "insertResponse") {
    console.log("Canner: Received insertResponse message", message);

    // Try to get the target element
    let targetElement = lastFocusedInput || document.activeElement as HTMLElement | null;

    // If no focused element found, search for visible input elements
    if (!targetElement || !isValidInputElement(targetElement)) {
      const possibleInputs = [
        ...Array.from(document.querySelectorAll('[contenteditable="true"]')),
        ...Array.from(document.querySelectorAll('textarea')),
        ...Array.from(document.querySelectorAll('input[type="text"]'))
      ].filter(el => {
        const rect = (el as HTMLElement).getBoundingClientRect();
        const style = window.getComputedStyle(el as HTMLElement);
        return rect.width > 0 && rect.height > 0 &&
          style.display !== 'none' &&
          style.visibility !== 'hidden';
      });

      targetElement = possibleInputs[0] as HTMLElement || null;
    }

    if (!targetElement || !isValidInputElement(targetElement)) {
      console.error("Canner: No valid input element found");
      sendResponse({
        success: false,
        error: "Please click in an input field first"
      });
      return true;
    }

    try {
      // Focus the element before inserting
      targetElement.focus();
      insertText(targetElement, message.content);
      console.log("Canner: Text inserted successfully");
      sendResponse({ success: true });
    } catch (error) {
      console.error("Canner: Error inserting text", error);
      sendResponse({ success: false, error: "Failed to insert text" });
    }

    return true;
  }

  return true;
});<|MERGE_RESOLUTION|>--- conflicted
+++ resolved
@@ -7,7 +7,6 @@
   BUTTON_COLOR: "#0a66c2", // LinkedIn blue
 };
 
-<<<<<<< HEAD
 // helps to track the last focused input
 let lastFocusedInput: HTMLElement | null = null;
 
@@ -23,8 +22,6 @@
 }
 
 // Track injected elements to avoid duplicates
-=======
->>>>>>> 6bc02313
 const injectedElements = new Set<string>();
 const suggestionManagers: Record<string, InlineSuggestionManager> = {} as any;
 
@@ -1566,7 +1563,6 @@
 }
 
 // Listen for messages from popup or background script
-<<<<<<< HEAD
 chrome.runtime.onMessage.addListener((message, sender, sendResponse) => {
   // Handle ping to check if script is loaded
   if (message.action === "ping") {
@@ -1574,9 +1570,6 @@
     return true;
   }
 
-=======
-chrome.runtime.onMessage.addListener((message, _sender, sendResponse) => {
->>>>>>> 6bc02313
   if (message.action === "insertResponse") {
     console.log("Canner: Received insertResponse message", message);
 
