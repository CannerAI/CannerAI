import React, { useEffect, useState } from "react";
import {
<<<<<<< HEAD
  activateProfile,
  createProfile,
  deleteProfile,
  deleteResponse,
  getActiveProfile,
  getCurrentUser,
  getProfiles,
  getResponses,
  logout,
  Profile,
  Response, saveResponse, updateResponse,
  User
=======
  deleteResponse,
  getResponses,
  Response,
  saveResponse,
  updateResponse,
>>>>>>> 3327bb52
} from "../utils/api";

const App: React.FC = () => {
  const [responses, setResponses] = useState<Response[]>([]);
  const [profiles, setProfiles] = useState<Profile[]>([]);
  const [activeProfile, setActiveProfile] = useState<Profile | null>(null);
  const [currentUser, setCurrentUser] = useState<User | null>(null);
  const [query, setQuery] = useState("");
  const [loading, setLoading] = useState(true);
  const [showModal, setShowModal] = useState(false);
  const [showProfileModal, setShowProfileModal] = useState(false);
  const [isEditing, setIsEditing] = useState(false);
  const [editingId, setEditingId] = useState<string | null>(null);
  const [notification, setNotification] = useState<string>("");
  const [isDarkMode, setIsDarkMode] = useState(false);
  const [deletingIds, setDeletingIds] = useState<Set<string>>(new Set());
  const [saving, setSaving] = useState(false);
  const [showUserMenu, setShowUserMenu] = useState(false);
  const [authChecked, setAuthChecked] = useState(false);

  const [title, setTitle] = useState("");
  const [content, setContent] = useState("");
  const [tags, setTags] = useState("");
  
  // Profile form state
  const [profileName, setProfileName] = useState("");
  const [profileTopic, setProfileTopic] = useState("");

  useEffect(() => {
    loadUser();
  }, []);

  useEffect(() => {
    if (currentUser) {
      load();
      loadTheme();
    }
    setAuthChecked(true);
  }, [currentUser]);

  useEffect(() => {
    if (notification) {
      const timer = setTimeout(() => setNotification(""), 2000);
      return () => clearTimeout(timer);
    }
  }, [notification]);

  useEffect(() => {
    document.documentElement.setAttribute(
      "data-theme",
      isDarkMode ? "dark" : "light"
    );
    chrome.storage.sync.set({ theme: isDarkMode ? "dark" : "light" });
  }, [isDarkMode]);

  async function loadUser() {
    try {
      const user = await getCurrentUser();
      setCurrentUser(user);
      
      if (user) {
        // Load profiles for authenticated user
        const profilesData = await getProfiles();
        setProfiles(profilesData);
        
        const active = await getActiveProfile();
        setActiveProfile(active);
      }
    } catch (e) {
      console.error(e);
    }
  }

  async function loadTheme() {
    const result = await chrome.storage.sync.get(["theme"]);
    const theme = result.theme || "light";
    setIsDarkMode(theme === "dark");
  }

  async function load() {
    setLoading(true);
    try {
      const data = await getResponses();
      setResponses(data || []);
    } catch (e) {
      console.error(e);
    } finally {
      setLoading(false);
    }
  }

  function openCreateModal() {
    setIsEditing(false);
    setEditingId(null);
    setTitle("");
    setContent("");
    setTags("");
    setShowModal(true);
  }

  function openEditModal(r: Response) {
    setIsEditing(true);
    setEditingId(r.id || null);
    setTitle(r.title || "");
    setContent(r.content || "");
    const t = Array.isArray(r.tags) ? r.tags.join(", ") : r.tags || "";
    setTags(t);
    setShowModal(true);
  }

  function openCreateProfileModal() {
    setProfileName("");
    setProfileTopic("");
    setShowProfileModal(true);
  }

  const filtered = responses.filter((r) => {
    if (!query.trim()) return true;
    const q = query.toLowerCase();
    return (
      r.title.toLowerCase().includes(q) ||
      r.content.toLowerCase().includes(q) ||
      (Array.isArray(r.tags)
        ? r.tags.join(" ").toLowerCase()
        : String(r.tags || "")
      ).includes(q)
    );
  });

  async function handleSave() {
    if (!title.trim() || !content.trim()) {
      setNotification("⚠️ Title and content are required");
      return;
    }
    const baseData: Partial<Response> = {
      title: title.trim(),
      content: content.trim(),
<<<<<<< HEAD
      tags: tags.split(",").map((t) => t.trim()).filter(Boolean),
      profile_id: activeProfile?.id
=======
      tags: tags
        .split(",")
        .map((t) => t.trim())
        .filter(Boolean),
>>>>>>> 3327bb52
    };

    if (isEditing && editingId) {
      // Optimistic update for edit
      const prev = responses;
      const optimistic = responses.map((r) =>
        r.id === editingId ? ({ ...r, ...baseData } as Response) : r
      );
      setResponses(optimistic);
      setSaving(true);
      setNotification("⌛ Saving...");
      try {
        const updated = await updateResponse(editingId, baseData);
        // Ensure state reflects server result
        setResponses((cur) =>
          cur.map((r) => (r.id === editingId ? { ...r, ...updated } : r))
        );
        setShowModal(false);
        setSaving(false);
        setNotification("✓ Updated successfully");
      } catch (e) {
        console.error(e);
        // Rollback
        setResponses(prev);
        setSaving(false);
        setNotification("⚠️ Failed to update");
      }
    } else {
      // Create flow (existing)
      try {
        setSaving(true);
        setNotification("⌛ Saving...");
        await saveResponse(baseData as Response);
        setShowModal(false);
        setTitle("");
        setContent("");
        setTags("");
        await load();
        setNotification("✓ Response saved successfully");
      } catch (e) {
        console.error(e);
        setNotification("⚠️ Failed to save response");
      } finally {
        setSaving(false);
      }
    }
  }

  async function handleSaveProfile() {
    if (!profileName.trim() || !profileTopic.trim()) {
      setNotification("⚠️ Profile name and topic are required");
      return;
    }
    
    try {
      const newProfile = await createProfile({
        user_id: currentUser?.id || '',
        profile_name: profileName.trim(),
        topic: profileTopic.trim(),
        is_active: profiles.length === 0 // Make first profile active
      });
      
      setProfiles(prev => [...prev, newProfile]);
      
      if (profiles.length === 0) {
        setActiveProfile(newProfile);
      }
      
      setShowProfileModal(false);
      setProfileName("");
      setProfileTopic("");
      setNotification("✓ Profile created successfully");
    } catch (e) {
      console.error(e);
      setNotification("⚠️ Failed to create profile");
    }
  }

  async function handleActivateProfile(profile: Profile) {
    try {
      const updatedProfile = await activateProfile(profile.id);
      
      // Update profiles list
      setProfiles(prev => prev.map(p => 
        p.id === profile.id ? { ...p, is_active: true } : { ...p, is_active: false }
      ));
      
      setActiveProfile(updatedProfile);
      
      // Reload responses for the new active profile
      await load();
      
      setNotification("✓ Profile activated");
    } catch (e) {
      console.error(e);
      setNotification("⚠️ Failed to activate profile");
    }
  }

  async function handleDeleteProfile(profileId: string) {
    if (!confirm("Delete this profile permanently?")) return;
    
    try {
      await deleteProfile(profileId);
      
      // Update profiles list
      setProfiles(prev => prev.filter(p => p.id !== profileId));
      
      // If we deleted the active profile, set a new active profile
      if (activeProfile?.id === profileId) {
        const remainingProfiles = profiles.filter(p => p.id !== profileId);
        if (remainingProfiles.length > 0) {
          const newActive = remainingProfiles[0];
          await handleActivateProfile(newActive);
        } else {
          setActiveProfile(null);
        }
      }
      
      setNotification("✓ Profile deleted");
    } catch (e) {
      console.error(e);
      setNotification("⚠️ Failed to delete profile");
    }
  }

  async function handleDelete(id?: string) {
    if (!id) return;
    if (!confirm("Delete this response permanently?")) return;

    setDeletingIds((prev) => new Set(prev).add(id));

    setTimeout(async () => {
      try {
        await deleteResponse(id);
        await load();
        setDeletingIds((prev) => {
          const newSet = new Set(prev);
          newSet.delete(id);
          return newSet;
        });
        setNotification("✓ Response deleted");
      } catch (e) {
        setDeletingIds((prev) => {
          const newSet = new Set(prev);
          newSet.delete(id);
          return newSet;
        });
        setNotification("⚠️ Failed to delete");
      }
    }, 300); // Match animation duration
  }

  async function handleInsert(text: string) {
    try {
      const [tab] = await chrome.tabs.query({
        active: true,
        currentWindow: true,
      });
      if (!tab.id) {
        setNotification("No Active Tab");
        return;
      }

      // Ensure content script is loaded
      try {
        await ensureContentScriptLoaded(tab.id);
      } catch (err) {
        console.error("Failed to inject content script:", err);
        setNotification("⚠️ Failed to load on this page");
        return;
      }

      // Send message and wait for response
      const response = await new Promise<{ success: boolean; error?: string }>(
        (resolve) => {
          chrome.tabs.sendMessage(
            tab.id!,
            { action: "insertResponse", content: text },
            (res) => {
              if (chrome.runtime.lastError) {
                resolve({
                  success: false,
                  error: chrome.runtime.lastError.message,
                });
              } else if (!res) {
                resolve({ success: false, error: "No response from page" });
              } else {
                resolve(res);
              }
            }
          );
        }
      );

      if (response.success) {
        setNotification("✓ Inserted successfully");
        setTimeout(() => window.close(), 500);
      } else {
        setNotification(`⚠️ ${response.error || "No input field detected"}`);
      }
    } catch (e) {
      console.error(e);
      setNotification("⚠️ Failed to insert");
    }
  }

<<<<<<< HEAD
  async function handleLogout() {
    try {
      await logout();
      setCurrentUser(null);
      setProfiles([]);
      setActiveProfile(null);
      setNotification("✓ Logged out successfully");
    } catch (e) {
      console.error(e);
      setNotification("⚠️ Failed to logout");
    }
  }

  // Auto-refresh after OAuth login
  useEffect(() => {
    const handleOAuthMessage = async (event: MessageEvent) => {
      if (event.data && event.data.type === 'oauth-success') {
        // Add a small delay to ensure session is fully established
        await new Promise(resolve => setTimeout(resolve, 1000));
        // Aggressively poll a few times to ensure we reflect authenticated state
        let authed = null as User | null;
        for (let i = 0; i < 5; i++) {
          try {
            authed = await getCurrentUser();
            setCurrentUser(authed);
            if (authed) break;
          } catch {}
          await new Promise(r => setTimeout(r, 500));
        }
        if (authed) {
          try {
            // Open a full tab with the extension UI for a better post-login experience
            await chrome.tabs.create({ url: chrome.runtime.getURL('popup.html') });
            window.close();
          } catch (e) {
            // If tabs API is unavailable, just keep the current popup
          }
        }
      }
    };

    window.addEventListener('message', handleOAuthMessage);
    return () => window.removeEventListener('message', handleOAuthMessage);
  }, []);

  // Also check for auth status periodically in case of popup blocking
  useEffect(() => {
    if (!currentUser) {
      const interval = setInterval(() => {
        loadUser();
      }, 3000);
      return () => clearInterval(interval);
    }
  }, [currentUser]);

  // Login handlers
  function handleGoogleLogin() {
    window.open('http://localhost:5000/api/auth/login/google', '_blank');
  }

  function handleGitHubLogin() {
    window.open('http://localhost:5000/api/auth/login/github', '_blank');
=======
  // Add this helper function to ensure content script is loaded
  async function ensureContentScriptLoaded(tabId: number): Promise<void> {
    try {
      // Try to ping the content script first
      const pingResponse = await new Promise<boolean>((resolve) => {
        chrome.tabs.sendMessage(tabId, { action: "ping" }, (response) => {
          if (chrome.runtime.lastError) {
            resolve(false);
          } else {
            resolve(response?.pong === true);
          }
        });
      });

      if (pingResponse) {
        console.log("Content script already loaded");
        return;
      }

      // Content script not loaded, inject it
      console.log("Injecting content script...");

      // Inject CSS first
      await chrome.scripting.insertCSS({
        target: { tabId },
        files: ["content.css"],
      });

      // Then inject the script
      await chrome.scripting.executeScript({
        target: { tabId },
        files: ["content.js"],
      });

      // Wait a bit for script to initialize
      await new Promise((resolve) => setTimeout(resolve, 500));

      console.log("Content script injected successfully");
    } catch (error) {
      console.error("Error injecting content script:", error);
      throw error;
    }
>>>>>>> 3327bb52
  }

  // Removed copy functionality
  // async function handleCopy(text: string) {
  //   navigator.clipboard.writeText(text).then(() => {
  //     setNotification("✓ Copied to clipboard");
  //   });
  // }

<<<<<<< HEAD
  if (!authChecked) {
    return (
      <div className="popup-container">
        <div className="loading-state">
          <div className="spinner"></div>
          <p>Checking authentication...</p>
        </div>
      </div>
    );
  }

  if (!currentUser) {
    return (
      <div className="popup-container">
        {notification && (
          <div className="notification">{notification}</div>
        )}
        
        <header className="popup-header">
          <div className="header-content">
            <div className="brand-section">
              <div className="brand-logo">
                <svg width="24" height="24" viewBox="0 0 24 24" fill="none">
                  <path d="M12 2L2 7L12 12L22 7L12 2Z" fill="currentColor" opacity="0.9"/>
                  <path d="M2 17L12 22L22 17" stroke="currentColor" strokeWidth="2" strokeLinecap="round"/>
                  <path d="M2 12L12 17L22 12" stroke="currentColor" strokeWidth="2" strokeLinecap="round"/>
                </svg>
              </div>
              <div className="brand-text">
                <h1 className="brand-title">Canner</h1>
                <p className="brand-subtitle">AI-powered LinkedIn & Twitter Assistant</p>
              </div>
            </div>
          </div>
        </header>
        
        <div className="popup-body">
          <div className="login-container">
            <div className="login-header">
              <h2>Welcome to Canner</h2>
              <p className="login-description">Sign in to access your personalized response templates and profiles.</p>
            </div>
            
            <div className="login-options">
              <button className="btn-login btn-google" onClick={handleGoogleLogin}>
                <svg width="20" height="20" viewBox="0 0 24 24" fill="none">
                  <path d="M22.56 12.25c0-.78-.07-1.53-.2-2.25H12v4.26h5.92c-.26 1.37-1.04 2.53-2.21 3.31v2.77h3.57c2.08-1.92 3.28-4.74 3.28-8.09z" fill="#4285F4"/>
                  <path d="M12 23c2.97 0 5.46-.98 7.28-2.66l-3.57-2.77c-.98.66-2.23 1.06-3.71 1.06-2.86 0-5.29-1.93-6.16-4.53H2.18v2.84C3.99 20.53 7.7 23 12 23z" fill="#34A853"/>
                  <path d="M5.84 14.09c-.22-.66-.35-1.36-.35-2.09s.13-1.43.35-2.09V7.07H2.18C1.43 8.55 1 10.22 1 12s.43 3.45 1.18 4.93l2.85-2.22.81-.62z" fill="#FBBC05"/>
                  <path d="M12 5.38c1.62 0 3.06.56 4.21 1.64l3.15-3.15C17.45 2.09 14.97 1 12 1 7.7 1 3.99 3.47 2.18 7.07l3.66 2.84c.87-2.6 3.3-4.53 6.16-4.53z" fill="#EA4335"/>
                </svg>
                Sign in with Google
              </button>
              
              <button className="btn-login btn-github" onClick={handleGitHubLogin}>
                <svg width="20" height="20" viewBox="0 0 24 24" fill="none">
                  <path d="M12 0c-6.626 0-12 5.373-12 12 0 5.302 3.438 9.8 8.207 11.387.599.111.793-.261.793-.577v-2.234c-3.338.726-4.033-1.416-4.033-1.416-.546-1.387-1.333-1.756-1.333-1.756-1.089-.745.083-.729.083-.729 1.205.084 1.839 1.237 1.839 1.237 1.07 1.834 2.807 1.304 3.492.997.107-.775.418-1.305.762-1.604-2.665-.305-5.467-1.334-5.467-5.931 0-1.311.469-2.381 1.236-3.221-.124-.303-.535-1.524.117-3.176 0 0 1.008-.322 3.301 1.23.957-.266 1.983-.399 3.003-.404 1.02.005 2.047.138 3.006.404 2.291-1.552 3.297-1.23 3.297-1.23.653 1.653.242 2.874.118 3.176.77.84 1.235 1.911 1.235 3.221 0 4.609-2.807 5.624-5.479 5.921.43.372.823 1.102.823 2.222v3.293c0 .319.192.694.801.576 4.765-1.589 8.199-6.086 8.199-11.386 0-6.627-5.373-12-12-12z" fill="currentColor"/>
                </svg>
                Sign in with GitHub
              </button>
            </div>
            
            <div className="login-info">
              <p className="login-footer">
                By signing in, you agree to our Terms of Service and Privacy Policy.
              </p>
              <div className="login-benefits">
                <h3>Why Sign In?</h3>
                <ul>
                  <li>Save and organize your response templates</li>
                  <li>Create topic-based profiles for different use cases</li>
                  <li>Access your templates across devices</li>
                  <li>Personalize your AI assistant experience</li>
                </ul>
              </div>
            </div>
          </div>
        </div>
        
        <footer className="popup-footer">
          <svg width="12" height="12" viewBox="0 0 24 24" fill="none" stroke="currentColor" strokeWidth="2">
            <circle cx="12" cy="12" r="10"/>
            <path d="M12 16v-4M12 8h.01"/>
          </svg>
          Press <kbd>Ctrl+Shift+L</kbd> on LinkedIn pages
        </footer>
      </div>
    );
  }

=======
>>>>>>> 3327bb52
  return (
    <div className="popup-container">
      {notification && <div className="notification">{notification}</div>}

      <header className="popup-header">
        <div className="header-content">
          <div className="brand-section">
            <div className="brand-logo">
              <svg width="20" height="20" viewBox="0 0 24 24" fill="none">
                <path
                  d="M12 2L2 7L12 12L22 7L12 2Z"
                  fill="currentColor"
                  opacity="0.9"
                />
                <path
                  d="M2 17L12 22L22 17"
                  stroke="currentColor"
                  strokeWidth="2"
                  strokeLinecap="round"
                />
                <path
                  d="M2 12L12 17L22 12"
                  stroke="currentColor"
                  strokeWidth="2"
                  strokeLinecap="round"
                />
              </svg>
            </div>
            <div className="brand-text">
              <h1 className="brand-title">Canner</h1>
              <p className="brand-subtitle">
                {responses.length}{" "}
                {responses.length === 1 ? "response" : "responses"}
              </p>
            </div>
          </div>
          
          <div className="header-actions">
<<<<<<< HEAD
            <div className="user-menu-container">
              <button 
                className="user-avatar" 
                onClick={() => setShowUserMenu(!showUserMenu)}
                aria-label="User menu"
              >
                {currentUser.avatar_url ? (
                  <img src={currentUser.avatar_url} alt={currentUser.name} />
                ) : (
                  <div className="avatar-placeholder">
                    {currentUser.name.charAt(0).toUpperCase()}
                  </div>
                )}
              </button>
              
              {showUserMenu && (
                <div className="user-menu">
                  <div className="user-info">
                    <div className="user-name">{currentUser.name}</div>
                    <div className="user-email">{currentUser.email}</div>
                  </div>
                  <button onClick={handleLogout}>Logout</button>
                </div>
              )}
            </div>
            
            <button className="theme-toggle" onClick={() => setIsDarkMode(!isDarkMode)} aria-label="Toggle dark mode">
=======
            <button
              className="theme-toggle"
              onClick={() => setIsDarkMode(!isDarkMode)}
              aria-label="Toggle dark mode"
            >
>>>>>>> 3327bb52
              {isDarkMode ? (
                <svg
                  viewBox="0 0 24 24"
                  fill="none"
                  stroke="currentColor"
                  strokeWidth="2"
                >
                  <circle cx="12" cy="12" r="5" />
                  <path d="M12 1v2M12 21v2M4.22 4.22l1.42 1.42M18.36 18.36l1.42 1.42M1 12h2M21 12h2M4.22 19.78l1.42-1.42M18.36 5.64l1.42-1.42" />
                </svg>
              ) : (
                <svg
                  viewBox="0 0 24 24"
                  fill="none"
                  stroke="currentColor"
                  strokeWidth="2"
                >
                  <path d="M21 12.79A9 9 0 1 1 11.21 3 7 7 0 0 0 21 12.79z" />
                </svg>
              )}
            </button>
<<<<<<< HEAD
            
            <button className="btn-new" onClick={openCreateModal} aria-label="Create new response">
              <svg width="16" height="16" viewBox="0 0 24 24" fill="none" stroke="currentColor" strokeWidth="2">
                <path d="M12 5v14M5 12h14"/>
=======
            <button
              className="btn-new"
              onClick={openCreateModal}
              aria-label="Create new response"
            >
              <svg
                width="16"
                height="16"
                viewBox="0 0 24 24"
                fill="none"
                stroke="currentColor"
                strokeWidth="2"
              >
                <path d="M12 5v14M5 12h14" />
>>>>>>> 3327bb52
              </svg>
              New
            </button>
          </div>
        </div>
      </header>

      <div className="profile-section">
        <div className="profile-header">
          <h2>Profiles</h2>
          <button className="btn-secondary" style={{ marginLeft: '10px' }} onClick={openCreateProfileModal}>
            <svg width="14" height="14" viewBox="0 0 24 24" fill="none" stroke="currentColor" strokeWidth="2">
              <path d="M12 5v14M5 12h14"/>
            </svg>
            New Profile
          </button>
        </div>
        
        <div className="profiles-list">
          {profiles.map(profile => (
            <div 
              key={profile.id} 
              className={`profile-card ${profile.is_active ? 'active' : ''}`}
            >
              <div className="profile-info">
                <h3>{profile.profile_name} {profile.is_active && <span className="profile-label">Active</span>}</h3>
                <p>{profile.topic}</p>
              </div>
              <div className="profile-actions">
                {!profile.is_active && (
                  <button 
                    className="btn-action btn-activate"
                    onClick={() => handleActivateProfile(profile)}
                  >
                    Activate
                  </button>
                )}
                <button 
                  className="btn-action btn-delete"
                  onClick={() => handleDeleteProfile(profile.id)}
                >
                  <svg width="14" height="14" viewBox="0 0 24 24" fill="none" stroke="currentColor" strokeWidth="2">
                    <polyline points="3 6 5 6 21 6"/>
                    <path d="M19 6v14a2 2 0 0 1-2 2H7a2 2 0 0 1-2-2V6m3 0V4a2 2 0 0 1 2-2h4a2 2 0 0 1 2 2v2"/>
                  </svg>
                </button>
              </div>
            </div>
          ))}
        </div>
      </div>

      <div className="popup-body">
        <div className="search-container">
          <svg
            className="search-icon"
            width="16"
            height="16"
            viewBox="0 0 24 24"
            fill="none"
            stroke="currentColor"
            strokeWidth="2"
          >
            <circle cx="11" cy="11" r="8" />
            <path d="m21 21-4.35-4.35" />
          </svg>
          <input
            className="search-input"
            type="text"
            placeholder="Search by title, content, or tags..."
            value={query}
            onChange={(e) => setQuery(e.target.value)}
            aria-label="Search responses"
          />
          {query && (
            <button
              className="search-clear"
              onClick={() => setQuery("")}
              aria-label="Clear search"
            >
              <svg
                width="14"
                height="14"
                viewBox="0 0 24 24"
                fill="none"
                stroke="currentColor"
                strokeWidth="2"
              >
                <path d="M18 6L6 18M6 6l12 12" />
              </svg>
            </button>
          )}
        </div>

        {loading ? (
          <div className="responses-list">
            {Array.from({ length: 3 }).map((_, i) => (
              <div key={i} className="skeleton-card">
                <div className="skeleton-line long"></div>
                <div className="skeleton-line medium"></div>
                <div className="skeleton-line short"></div>
                <div className="skeleton-actions">
                  <div className="skeleton-btn"></div>
                  <div className="skeleton-btn"></div>
                  <div className="skeleton-btn"></div>
                </div>
              </div>
            ))}
          </div>
        ) : filtered.length === 0 ? (
          <div className="empty-state">
            {query ? (
              <>
                <svg
                  width="48"
                  height="48"
                  viewBox="0 0 24 24"
                  fill="none"
                  stroke="currentColor"
                  strokeWidth="1.5"
                >
                  <circle cx="11" cy="11" r="8" />
                  <path d="m21 21-4.35-4.35" />
                </svg>
                <h3>No matches found</h3>
                <p>Try adjusting your search terms</p>
              </>
            ) : (
              <>
                <svg
                  width="48"
                  height="48"
                  viewBox="0 0 24 24"
                  fill="none"
                  stroke="currentColor"
                  strokeWidth="1.5"
                >
                  <path d="M14 2H6a2 2 0 0 0-2 2v16a2 2 0 0 0 2 2h12a2 2 0 0 0 2-2V8z" />
                  <polyline points="14 2 14 8 20 8" />
                  <line x1="12" y1="18" x2="12" y2="12" />
                  <line x1="9" y1="15" x2="15" y2="15" />
                </svg>
                <h3>No saved responses</h3>
                <p>Create your first response to get started</p>
                <button className="btn-primary" onClick={openCreateModal}>
                  Create Response
                </button>
              </>
            )}
          </div>
        ) : (
          <div className="responses-list">
            {filtered.map((r) => (
              <div
                key={r.id}
                className={`response-card ${
                  deletingIds.has(r.id!) ? "sliding-out" : ""
                }`}
              >
                <div className="card-header">
                  <h3 className="card-title">{r.title}</h3>
                  {Array.isArray(r.tags) && r.tags.length > 0 && (
                    <div className="card-tags">
                      {r.tags.slice(0, 2).map((t: string, i: number) => (
                        <span key={i} className="tag">
                          {t}
                        </span>
                      ))}
                      {r.tags.length > 2 && (
                        <span className="tag-more">+{r.tags.length - 2}</span>
                      )}
                    </div>
                  )}
                </div>
                <p className="card-content">{r.content}</p>
                <div className="card-actions">
                  <button
                    className="btn-action btn-insert"
                    onClick={() => handleInsert(r.content)}
                    aria-label="Insert response"
                  >
                    <svg
                      width="14"
                      height="14"
                      viewBox="0 0 24 24"
                      fill="none"
                      stroke="currentColor"
                      strokeWidth="2"
                    >
                      <path d="M12 5v14M5 12h14" />
                    </svg>
                    Insert
                  </button>
                  <button
                    className="btn-action"
                    onClick={() => openEditModal(r)}
                    aria-label="Edit response"
                  >
                    <svg
                      width="14"
                      height="14"
                      viewBox="0 0 24 24"
                      fill="none"
                      stroke="currentColor"
                      strokeWidth="2"
                    >
                      <path d="M3 17.25V21h3.75L17.81 9.94l-3.75-3.75L3 17.25z" />
                      <path d="M14.06 4.94l3.75 3.75" />
                    </svg>
                    Edit
                  </button>
                  <button
                    className="btn-action btn-delete"
                    onClick={() => handleDelete(r.id)}
                    aria-label="Delete response"
                  >
                    <svg
                      width="14"
                      height="14"
                      viewBox="0 0 24 24"
                      fill="none"
                      stroke="currentColor"
                      strokeWidth="2"
                    >
                      <polyline points="3 6 5 6 21 6" />
                      <path d="M19 6v14a2 2 0 0 1-2 2H7a2 2 0 0 1-2-2V6m3 0V4a2 2 0 0 1 2-2h4a2 2 0 0 1 2 2v2" />
                    </svg>
                    Delete
                  </button>
                </div>
              </div>
            ))}
          </div>
        )}
      </div>

      <footer className="popup-footer">
        <svg
          width="12"
          height="12"
          viewBox="0 0 24 24"
          fill="none"
          stroke="currentColor"
          strokeWidth="2"
        >
          <circle cx="12" cy="12" r="10" />
          <path d="M12 16v-4M12 8h.01" />
        </svg>
        Press <kbd>Ctrl+Shift+L</kbd> on LinkedIn pages
      </footer>
      
      {showModal && (
        <div className="modal-overlay" onClick={() => setShowModal(false)}>
          <div
            className="modal"
            onClick={(e) => e.stopPropagation()}
            role="dialog"
            aria-modal="true"
            aria-labelledby="modal-title"
          >
            <div className="modal-header">
              <h2 id="modal-title">
                {isEditing ? "Edit Response" : "Create Response"}
              </h2>
              <button
                className="btn-close"
                onClick={() => setShowModal(false)}
                aria-label="Close modal"
              >
                <svg
                  width="20"
                  height="20"
                  viewBox="0 0 24 24"
                  fill="none"
                  stroke="currentColor"
                  strokeWidth="2"
                >
                  <path d="M18 6L6 18M6 6l12 12" />
                </svg>
              </button>
            </div>
            <div className="modal-body">
              <div className="form-group">
                <label htmlFor="title-input" className="form-label">
                  Title
                </label>
                <input
                  id="title-input"
                  className="form-input"
                  type="text"
                  placeholder="e.g., Introduction message"
                  value={title}
                  onChange={(e) => setTitle(e.target.value)}
                  autoFocus
                />
              </div>
              <div className="form-group">
                <label htmlFor="content-input" className="form-label">
                  Content
                </label>
                <textarea
                  id="content-input"
                  className="form-textarea"
                  placeholder="Enter your response message..."
                  value={content}
                  onChange={(e) => setContent(e.target.value)}
                  rows={5}
                />
              </div>
              <div className="form-group">
                <label htmlFor="tags-input" className="form-label">
                  Tags
                </label>
                <input
                  id="tags-input"
                  className="form-input"
                  type="text"
                  placeholder="e.g., greeting, professional (comma separated)"
                  value={tags}
                  onChange={(e) => setTags(e.target.value)}
                />
              </div>
              {activeProfile && (
                <div className="form-group">
                  <label className="form-label">Profile</label>
                  <div className="profile-info-small">
                    <span className="profile-name">{activeProfile.profile_name}</span>
                    <span className="profile-topic">({activeProfile.topic})</span>
                  </div>
                </div>
              )}
            </div>
            <div className="modal-footer">
              <button
                className="btn-secondary"
                disabled={saving}
                onClick={() => setShowModal(false)}
              >
                Cancel
              </button>
              <button
                className="btn-primary"
                onClick={handleSave}
                disabled={saving}
              >
                <svg
                  width="16"
                  height="16"
                  viewBox="0 0 24 24"
                  fill="none"
                  stroke="currentColor"
                  strokeWidth="2"
                >
                  <path d="M19 21H5a2 2 0 0 1-2-2V5a2 2 0 0 1 2-2h11l5 5v11a2 2 0 0 1-2 2z" />
                  <polyline points="17 21 17 13 7 13 7 21" />
                  <polyline points="7 3 7 8 15 8" />
                </svg>
                {saving
                  ? isEditing
                    ? "Saving changes..."
                    : "Saving..."
                  : isEditing
                  ? "Save Changes"
                  : "Save Response"}
              </button>
            </div>
          </div>
        </div>
      )}
      
      {showProfileModal && (
        <div className="modal-overlay" onClick={() => setShowProfileModal(false)}>
          <div className="modal" onClick={(e) => e.stopPropagation()} role="dialog" aria-modal="true" aria-labelledby="profile-modal-title">
            <div className="modal-header">
              <h2 id="profile-modal-title">Create Profile</h2>
              <button className="btn-close" onClick={() => setShowProfileModal(false)} aria-label="Close modal">
                <svg width="20" height="20" viewBox="0 0 24 24" fill="none" stroke="currentColor" strokeWidth="2">
                  <path d="M18 6L6 18M6 6l12 12"/>
                </svg>
              </button>
            </div>
            <div className="modal-body">
              <div className="form-group">
                <label htmlFor="profile-name-input" className="form-label">Profile Name</label>
                <input
                  id="profile-name-input"
                  className="form-input"
                  type="text"
                  placeholder="e.g., AI Assistant"
                  value={profileName}
                  onChange={(e) => setProfileName(e.target.value)}
                  autoFocus
                />
              </div>
              <div className="form-group">
                <label htmlFor="profile-topic-input" className="form-label">Topic</label>
                <input
                  id="profile-topic-input"
                  className="form-input"
                  type="text"
                  placeholder="e.g., Artificial Intelligence"
                  value={profileTopic}
                  onChange={(e) => setProfileTopic(e.target.value)}
                />
              </div>
            </div>
            <div className="modal-footer">
              <button className="btn-secondary" onClick={() => setShowProfileModal(false)}>
                Cancel
              </button>
              <button className="btn-primary" onClick={handleSaveProfile}>
                Create Profile
              </button>
            </div>
          </div>
        </div>
      )}
    </div>
  );
};

export default App;<|MERGE_RESOLUTION|>--- conflicted
+++ resolved
@@ -1,6 +1,5 @@
 import React, { useEffect, useState } from "react";
 import {
-<<<<<<< HEAD
   activateProfile,
   createProfile,
   deleteProfile,
@@ -13,13 +12,6 @@
   Profile,
   Response, saveResponse, updateResponse,
   User
-=======
-  deleteResponse,
-  getResponses,
-  Response,
-  saveResponse,
-  updateResponse,
->>>>>>> 3327bb52
 } from "../utils/api";
 
 const App: React.FC = () => {
@@ -157,15 +149,8 @@
     const baseData: Partial<Response> = {
       title: title.trim(),
       content: content.trim(),
-<<<<<<< HEAD
       tags: tags.split(",").map((t) => t.trim()).filter(Boolean),
       profile_id: activeProfile?.id
-=======
-      tags: tags
-        .split(",")
-        .map((t) => t.trim())
-        .filter(Boolean),
->>>>>>> 3327bb52
     };
 
     if (isEditing && editingId) {
@@ -373,7 +358,6 @@
     }
   }
 
-<<<<<<< HEAD
   async function handleLogout() {
     try {
       await logout();
@@ -436,50 +420,6 @@
 
   function handleGitHubLogin() {
     window.open('http://localhost:5000/api/auth/login/github', '_blank');
-=======
-  // Add this helper function to ensure content script is loaded
-  async function ensureContentScriptLoaded(tabId: number): Promise<void> {
-    try {
-      // Try to ping the content script first
-      const pingResponse = await new Promise<boolean>((resolve) => {
-        chrome.tabs.sendMessage(tabId, { action: "ping" }, (response) => {
-          if (chrome.runtime.lastError) {
-            resolve(false);
-          } else {
-            resolve(response?.pong === true);
-          }
-        });
-      });
-
-      if (pingResponse) {
-        console.log("Content script already loaded");
-        return;
-      }
-
-      // Content script not loaded, inject it
-      console.log("Injecting content script...");
-
-      // Inject CSS first
-      await chrome.scripting.insertCSS({
-        target: { tabId },
-        files: ["content.css"],
-      });
-
-      // Then inject the script
-      await chrome.scripting.executeScript({
-        target: { tabId },
-        files: ["content.js"],
-      });
-
-      // Wait a bit for script to initialize
-      await new Promise((resolve) => setTimeout(resolve, 500));
-
-      console.log("Content script injected successfully");
-    } catch (error) {
-      console.error("Error injecting content script:", error);
-      throw error;
-    }
->>>>>>> 3327bb52
   }
 
   // Removed copy functionality
@@ -489,7 +429,6 @@
   //   });
   // }
 
-<<<<<<< HEAD
   if (!authChecked) {
     return (
       <div className="popup-container">
@@ -580,8 +519,6 @@
     );
   }
 
-=======
->>>>>>> 3327bb52
   return (
     <div className="popup-container">
       {notification && <div className="notification">{notification}</div>}
@@ -620,7 +557,6 @@
           </div>
           
           <div className="header-actions">
-<<<<<<< HEAD
             <div className="user-menu-container">
               <button 
                 className="user-avatar" 
@@ -648,13 +584,6 @@
             </div>
             
             <button className="theme-toggle" onClick={() => setIsDarkMode(!isDarkMode)} aria-label="Toggle dark mode">
-=======
-            <button
-              className="theme-toggle"
-              onClick={() => setIsDarkMode(!isDarkMode)}
-              aria-label="Toggle dark mode"
-            >
->>>>>>> 3327bb52
               {isDarkMode ? (
                 <svg
                   viewBox="0 0 24 24"
@@ -676,27 +605,10 @@
                 </svg>
               )}
             </button>
-<<<<<<< HEAD
             
             <button className="btn-new" onClick={openCreateModal} aria-label="Create new response">
               <svg width="16" height="16" viewBox="0 0 24 24" fill="none" stroke="currentColor" strokeWidth="2">
                 <path d="M12 5v14M5 12h14"/>
-=======
-            <button
-              className="btn-new"
-              onClick={openCreateModal}
-              aria-label="Create new response"
-            >
-              <svg
-                width="16"
-                height="16"
-                viewBox="0 0 24 24"
-                fill="none"
-                stroke="currentColor"
-                strokeWidth="2"
-              >
-                <path d="M12 5v14M5 12h14" />
->>>>>>> 3327bb52
               </svg>
               New
             </button>
