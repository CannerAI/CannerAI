--- conflicted
+++ resolved
@@ -16,11 +16,6 @@
   const [title, setTitle] = useState("");
   const [content, setContent] = useState("");
   const [tags, setTags] = useState("");
-<<<<<<< HEAD
-=======
-  const [isSaving, setIsSaving] = useState(false);
-
->>>>>>> 5c83f8f9
   useEffect(() => {
     load();
     loadTheme();
@@ -90,19 +85,12 @@
       setNotification("⚠️ Title and content are required");
       return;
     }
-<<<<<<< HEAD
     const baseData: Partial<Response> = {
-=======
-    setIsSaving(true);
-
-    const newResp: Partial<Response> = {
->>>>>>> 5c83f8f9
       title: title.trim(),
       content: content.trim(),
       tags: tags.split(",").map((t) => t.trim()).filter(Boolean),
     };
 
-<<<<<<< HEAD
     if (isEditing && editingId) {
       // Optimistic update for edit
       const prev = responses;
@@ -144,21 +132,6 @@
       } finally {
         setSaving(false);
       }
-=======
-    try {
-      await saveResponse(newResp as Response);
-      setShowModal(false);
-      setTitle("");
-      setContent("");
-      setTags("");
-      await load();
-      setNotification("✓ Response saved successfully");
-    } catch (e) {
-      console.error(e);
-      setNotification("⚠️ Failed to save response");
-    } finally {
-      setIsSaving(false);
->>>>>>> 5c83f8f9
     }
   }
 
@@ -432,7 +405,6 @@
               <button className="btn-secondary" disabled={isSaving} onClick={() => setShowModal(false)}>
                 Cancel
               </button>
-<<<<<<< HEAD
               <button className="btn-primary" onClick={handleSave} disabled={saving}>
                 <svg width="16" height="16" viewBox="0 0 24 24" fill="none" stroke="currentColor" strokeWidth="2">
                   <path d="M19 21H5a2 2 0 0 1-2-2V5a2 2 0 0 1 2-2h11l5 5v11a2 2 0 0 1-2 2z"/>
@@ -440,31 +412,6 @@
                   <polyline points="7 3 7 8 15 8"/>
                 </svg>
                 {saving ? (isEditing ? 'Saving changes...' : 'Saving...') : (isEditing ? 'Save Changes' : 'Save Response')}
-=======
-              <button
-                type="button"
-                className="btn-primary"
-                onClick={handleSave}
-                disabled={isSaving}
-                aria-busy={isSaving}
-                aria-live="polite"
-              >
-                {isSaving
-                  ? <>
-                    <svg className="spinner-icon" width="16" height="16" viewBox="0 0 50 50" fill="none" aria-hidden="true">
-                      <circle cx="25" cy="25" r="20" stroke="currentColor" strokeWidth="5" opacity="0.2"/>
-                      <path d="M25 5a20 20 0 0 1 20 20" stroke="currentColor" strokeWidth="5" strokeLinecap="round"/>
-                    </svg>
-                    Saving... </>
-                  : <>
-                    <svg width="16" height="16" viewBox="0 0 24 24" fill="none" stroke="currentColor" strokeWidth="2" aria-hidden="true">
-                      <path d="M19 21H5a2 2 0 0 1-2-2V5a2 2 0 0 1 2-2h11l5 5v11a2 2 0 0 1-2 2z"/>
-                      <polyline points="17 21 17 13 7 13 7 21"/>
-                      <polyline points="7 3 7 8 15 8"/>
-                    </svg>
-                    Save Response </>
-                }
->>>>>>> 5c83f8f9
               </button>
             </div>
           </div>
