<<<<<<< HEAD
import React, { useState, useEffect } from "react";
import { getResponses, saveResponse, deleteResponse, trackUsage, Response } from "../utils/api";

type SortOption = "date-desc" | "date-asc" | "alphabetical" | "most-used" | "custom";
=======
import React, { useEffect, useState } from "react";
import { deleteResponse, getResponses, Response, saveResponse, updateResponse } from "../utils/api";
>>>>>>> 112c53db

const App: React.FC = () => {
  const [responses, setResponses] = useState<Response[]>([]);
  const [query, setQuery] = useState("");
  const [loading, setLoading] = useState(true);
  const [showModal, setShowModal] = useState(false);
  const [isEditing, setIsEditing] = useState(false);
  const [editingId, setEditingId] = useState<string | null>(null);
  const [notification, setNotification] = useState<string>("");
  const [isDarkMode, setIsDarkMode] = useState(false);
  const [deletingIds, setDeletingIds] = useState<Set<string>>(new Set());
<<<<<<< HEAD
  const [sortBy, setSortBy] = useState<SortOption>("date-desc");
=======
  const [saving, setSaving] = useState(false);
>>>>>>> 112c53db

  const [title, setTitle] = useState("");
  const [content, setContent] = useState("");
  const [tags, setTags] = useState("");
<<<<<<< HEAD
  const [isSaving, setIsSaving] = useState(false);
  const [draggedIndex, setDraggedIndex] = useState<number | null>(null);

=======
>>>>>>> 112c53db
  useEffect(() => {
    load();
    loadTheme();
    loadSortPreference();
  }, []);

  useEffect(() => {
    if (notification) {
      const timer = setTimeout(() => setNotification(""), 2000);
      return () => clearTimeout(timer);
    }
  }, [notification]);

  useEffect(() => {
    document.documentElement.setAttribute('data-theme', isDarkMode ? 'dark' : 'light');
    chrome.storage.sync.set({ theme: isDarkMode ? 'dark' : 'light' });
  }, [isDarkMode]);

  useEffect(() => {
    chrome.storage.sync.set({ sortBy });
  }, [sortBy]);

  async function loadTheme() {
    const result = await chrome.storage.sync.get(['theme']);
    const theme = result.theme || 'light';
    setIsDarkMode(theme === 'dark');
  }

  async function load() {
    setLoading(true);
    try {
      const data = await getResponses();
      setResponses(data || []);
    } catch (e) {
      console.error(e);
    } finally {
      setLoading(false);
    }
  }

<<<<<<< HEAD
  async function loadSortPreference() {
    const result = await chrome.storage.sync.get(['sortBy']);
    const savedSortBy = result.sortBy;
    if (savedSortBy && ['date-desc', 'date-asc', 'alphabetical', 'most-used', 'custom'].includes(savedSortBy)) {
      setSortBy(savedSortBy as SortOption);
    }
=======
  function openCreateModal() {
    setIsEditing(false);
    setEditingId(null);
    setTitle("");
    setContent("");
    setTags("");
    setShowModal(true);
  }

  function openEditModal(r: Response) {
    setIsEditing(true);
    setEditingId(r.id || null);
    setTitle(r.title || "");
    setContent(r.content || "");
    const t = Array.isArray(r.tags) ? r.tags.join(", ") : (r.tags || "");
    setTags(t);
    setShowModal(true);
>>>>>>> 112c53db
  }

  const filtered = responses.filter((r) => {
    if (!query.trim()) return true;
    const q = query.toLowerCase();
    return (
      r.title.toLowerCase().includes(q) ||
      r.content.toLowerCase().includes(q) ||
      (Array.isArray(r.tags) ? r.tags.join(" ").toLowerCase() : String(r.tags || "")).includes(q)
    );
  });

  const sortedResponses = [...filtered].sort((a, b) => {
    switch (sortBy) {
      case "date-desc":
        return new Date(b.created_at || 0).getTime() - new Date(a.created_at || 0).getTime();
      case "date-asc":
        return new Date(a.created_at || 0).getTime() - new Date(b.created_at || 0).getTime();
      case "alphabetical":
        return a.title.localeCompare(b.title);
      case "most-used":
        return (b.usage_count || 0) - (a.usage_count || 0);
      case "custom":
        return (a.custom_order || 0) - (b.custom_order || 0);
      default:
        return 0;
    }
  });

  async function handleSave() {
    if (!title.trim() || !content.trim()) {
      setNotification("⚠️ Title and content are required");
      return;
    }
    const baseData: Partial<Response> = {
      title: title.trim(),
      content: content.trim(),
      tags: tags.split(",").map((t) => t.trim()).filter(Boolean),
    };

    if (isEditing && editingId) {
      // Optimistic update for edit
      const prev = responses;
      const optimistic = responses.map((r) =>
        r.id === editingId ? { ...r, ...baseData } as Response : r
      );
      setResponses(optimistic);
      setSaving(true);
      setNotification("⌛ Saving...");
      try {
        const updated = await updateResponse(editingId, baseData);
        // Ensure state reflects server result
        setResponses((cur) => cur.map((r) => (r.id === editingId ? { ...r, ...updated } : r)));
        setShowModal(false);
        setSaving(false);
        setNotification("✓ Updated successfully");
      } catch (e) {
        console.error(e);
        // Rollback
        setResponses(prev);
        setSaving(false);
        setNotification("⚠️ Failed to update");
      }
    } else {
      // Create flow (existing)
      try {
        setSaving(true);
        setNotification("⌛ Saving...");
        await saveResponse(baseData as Response);
        setShowModal(false);
        setTitle("");
        setContent("");
        setTags("");
        await load();
        setNotification("✓ Response saved successfully");
      } catch (e) {
        console.error(e);
        setNotification("⚠️ Failed to save response");
      } finally {
        setSaving(false);
      }
    }
  }

  async function handleDelete(id?: string) {
    if (!id) return;
    if (!confirm("Delete this response permanently?")) return;

    setDeletingIds(prev => new Set(prev).add(id));

    setTimeout(async () => {
      try {
        await deleteResponse(id);
        await load();
        setDeletingIds(prev => {
          const newSet = new Set(prev);
          newSet.delete(id);
          return newSet;
        });
        setNotification("✓ Response deleted");
      } catch (e) {
        setDeletingIds(prev => {
          const newSet = new Set(prev);
          newSet.delete(id);
          return newSet;
        });
        setNotification("⚠️ Failed to delete");
      }
    }, 300); // Match animation duration
  }

  async function handleInsert(text: string, responseId?: string) {
    try {
      const [tab] = await chrome.tabs.query({ active: true, currentWindow: true });
      if (tab?.id) {
        chrome.tabs.sendMessage(tab.id, { action: "insertResponse", content: text }, (res) => {
          if (res?.success) {
            setNotification("✓ Inserted successfully");
            setTimeout(() => window.close(), 500);
          } else {
            setNotification("⚠️ No input field detected");
          }
        });
      }
    } catch (e) {
      console.error(e);
      setNotification("⚠️ Failed to insert");
    }
  }

<<<<<<< HEAD
  const handleDragStart = (e: React.DragEvent, index: number) => {
    if (sortBy !== "custom") return;
    setDraggedIndex(index);
    e.dataTransfer.effectAllowed = "move";
  };

  const handleDragOver = (e: React.DragEvent) => {
    if (sortBy !== "custom") return;
    e.preventDefault();
    e.dataTransfer.dropEffect = "move";
  };

  const handleDrop = async (e: React.DragEvent, dropIndex: number) => {
    if (sortBy !== "custom" || draggedIndex === null || draggedIndex === dropIndex) return;
    
    e.preventDefault();
    
    const newResponses = [...sortedResponses];
    const draggedItem = newResponses[draggedIndex];
    
    newResponses.splice(draggedIndex, 1);
    newResponses.splice(dropIndex, 0, draggedItem);
    
    const updatedResponses = newResponses.map((response, index) => ({
      ...response,
      custom_order: index
    }));
    
    setResponses(updatedResponses);
    
    try {
      for (const response of updatedResponses) {
        if (response.id) {
          await saveResponse({ ...response, custom_order: response.custom_order });
        }
      }
      setNotification("✓ Custom order saved");
    } catch (error) {
      console.error("Failed to save custom order:", error);
      setNotification("⚠️ Failed to save custom order");
    }
    
    setDraggedIndex(null);
  };

  const handleDragEnd = () => {
    setDraggedIndex(null);
  };

  function handleCopy(text: string) {
    navigator.clipboard.writeText(text).then(() => {
      setNotification("✓ Copied to clipboard");
    });
  }
=======
  // Removed copy functionality
  // async function handleCopy(text: string) {
  //   navigator.clipboard.writeText(text).then(() => {
  //     setNotification("✓ Copied to clipboard");
  //   });
  // }

>>>>>>> 112c53db

  return (
    <div className="popup-container">
      {notification && (
        <div className="notification">{notification}</div>
      )}

      <header className="popup-header">
        <div className="header-content">
          <div className="brand-section">
            <div className="brand-logo">
              <svg width="20" height="20" viewBox="0 0 24 24" fill="none">
                <path d="M12 2L2 7L12 12L22 7L12 2Z" fill="currentColor" opacity="0.9"/>
                <path d="M2 17L12 22L22 17" stroke="currentColor" strokeWidth="2" strokeLinecap="round"/>
                <path d="M2 12L12 17L22 12" stroke="currentColor" strokeWidth="2" strokeLinecap="round"/>
              </svg>
            </div>
            <div className="brand-text">
              <h1 className="brand-title">Canner</h1>
              <p className="brand-subtitle">{responses.length} {responses.length === 1 ? 'response' : 'responses'}</p>
            </div>
          </div>
          <div className="header-actions">
            <div className="sort-container">
              <select
                className="sort-select"
                value={sortBy}
                onChange={(e) => setSortBy(e.target.value as SortOption)}
                aria-label="Sort responses"
              >
                <option value="date-desc">Newest First</option>
                <option value="date-asc">Oldest First</option>
                <option value="alphabetical">Alphabetical</option>
                <option value="most-used">Most Used</option>
                <option value="custom">Custom Order</option>
              </select>
            </div>
            <button className="theme-toggle" onClick={() => setIsDarkMode(!isDarkMode)} aria-label="Toggle dark mode">
              {isDarkMode ? (
                <svg viewBox="0 0 24 24" fill="none" stroke="currentColor" strokeWidth="2">
                  <circle cx="12" cy="12" r="5"/>
                  <path d="M12 1v2M12 21v2M4.22 4.22l1.42 1.42M18.36 18.36l1.42 1.42M1 12h2M21 12h2M4.22 19.78l1.42-1.42M18.36 5.64l1.42-1.42"/>
                </svg>
              ) : (
                <svg viewBox="0 0 24 24" fill="none" stroke="currentColor" strokeWidth="2">
                  <path d="M21 12.79A9 9 0 1 1 11.21 3 7 7 0 0 0 21 12.79z"/>
                </svg>
              )}
            </button>
            <button className="btn-new" onClick={openCreateModal} aria-label="Create new response">
              <svg width="16" height="16" viewBox="0 0 24 24" fill="none" stroke="currentColor" strokeWidth="2">
                <path d="M12 5v14M5 12h14"/>
              </svg>
              New
            </button>
          </div>
        </div>
      </header>

      <div className="popup-body">
        <div className="search-container">
          <svg className="search-icon" width="16" height="16" viewBox="0 0 24 24" fill="none" stroke="currentColor" strokeWidth="2">
            <circle cx="11" cy="11" r="8"/>
            <path d="m21 21-4.35-4.35"/>
          </svg>
          <input
            className="search-input"
            type="text"
            placeholder="Search by title, content, or tags..."
            value={query}
            onChange={(e) => setQuery(e.target.value)}
            aria-label="Search responses"
          />
          {query && (
            <button className="search-clear" onClick={() => setQuery("")} aria-label="Clear search">
              <svg width="14" height="14" viewBox="0 0 24 24" fill="none" stroke="currentColor" strokeWidth="2">
                <path d="M18 6L6 18M6 6l12 12"/>
              </svg>
            </button>
          )}
        </div>

        {loading ? (
          <div className="responses-list">
            {Array.from({ length: 3 }).map((_, i) => (
              <div key={i} className="skeleton-card">
                <div className="skeleton-line long"></div>
                <div className="skeleton-line medium"></div>
                <div className="skeleton-line short"></div>
                <div className="skeleton-actions">
                  <div className="skeleton-btn"></div>
                  <div className="skeleton-btn"></div>
                  <div className="skeleton-btn"></div>
                </div>
              </div>
            ))}
          </div>
        ) : sortedResponses.length === 0 ? (
          <div className="empty-state">
            {query ? (
              <>
                <svg width="48" height="48" viewBox="0 0 24 24" fill="none" stroke="currentColor" strokeWidth="1.5">
                  <circle cx="11" cy="11" r="8"/>
                  <path d="m21 21-4.35-4.35"/>
                </svg>
                <h3>No matches found</h3>
                <p>Try adjusting your search terms</p>
              </>
            ) : (
              <>
                <svg width="48" height="48" viewBox="0 0 24 24" fill="none" stroke="currentColor" strokeWidth="1.5">
                  <path d="M14 2H6a2 2 0 0 0-2 2v16a2 2 0 0 0 2 2h12a2 2 0 0 0 2-2V8z"/>
                  <polyline points="14 2 14 8 20 8"/>
                  <line x1="12" y1="18" x2="12" y2="12"/>
                  <line x1="9" y1="15" x2="15" y2="15"/>
                </svg>
                <h3>No saved responses</h3>
                <p>Create your first response to get started</p>
                <button className="btn-primary" onClick={openCreateModal}>
                  Create Response
                </button>
              </>
            )}
          </div>
        ) : (
          <div className="responses-list">
            {sortedResponses.map((r, index) => (
              <div 
                key={r.id} 
                className={`response-card ${deletingIds.has(r.id!) ? 'sliding-out' : ''} ${sortBy === 'custom' ? 'draggable' : ''}`}
                draggable={sortBy === 'custom'}
                onDragStart={(e) => handleDragStart(e, index)}
                onDragOver={handleDragOver}
                onDrop={(e) => handleDrop(e, index)}
                onDragEnd={handleDragEnd}
              >
                <div className="card-header">
                  <h3 className="card-title">{r.title}</h3>
                  {Array.isArray(r.tags) && r.tags.length > 0 && (
                    <div className="card-tags">
                      {r.tags.slice(0, 2).map((t: string, i: number) => (
                        <span key={i} className="tag">{t}</span>
                      ))}
                      {r.tags.length > 2 && <span className="tag-more">+{r.tags.length - 2}</span>}
                    </div>
                  )}
                </div>
                <p className="card-content">{r.content}</p>
                <div className="card-actions">
                  <button className="btn-action btn-insert" onClick={() => handleInsert(r.content, r.id)} aria-label="Insert response">
                    <svg width="14" height="14" viewBox="0 0 24 24" fill="none" stroke="currentColor" strokeWidth="2">
                      <path d="M12 5v14M5 12h14"/>
                    </svg>
                    Insert
                  </button>
                  <button className="btn-action" onClick={() => openEditModal(r)} aria-label="Edit response">
                    <svg width="14" height="14" viewBox="0 0 24 24" fill="none" stroke="currentColor" strokeWidth="2">
                      <path d="M3 17.25V21h3.75L17.81 9.94l-3.75-3.75L3 17.25z"/>
                      <path d="M14.06 4.94l3.75 3.75"/>
                    </svg>
                    Edit
                  </button>
                  <button className="btn-action btn-delete" onClick={() => handleDelete(r.id)} aria-label="Delete response">
                    <svg width="14" height="14" viewBox="0 0 24 24" fill="none" stroke="currentColor" strokeWidth="2">
                      <polyline points="3 6 5 6 21 6"/>
                      <path d="M19 6v14a2 2 0 0 1-2 2H7a2 2 0 0 1-2-2V6m3 0V4a2 2 0 0 1 2-2h4a2 2 0 0 1 2 2v2"/>
                    </svg>
                    Delete
                  </button>
                </div>
              </div>
            ))}
          </div>
        )}
      </div>

      <footer className="popup-footer">
        <svg width="12" height="12" viewBox="0 0 24 24" fill="none" stroke="currentColor" strokeWidth="2">
          <circle cx="12" cy="12" r="10"/>
          <path d="M12 16v-4M12 8h.01"/>
        </svg>
        Press <kbd>Ctrl+Shift+L</kbd> on LinkedIn pages
      </footer>
      {showModal && (
        <div className="modal-overlay" onClick={() => setShowModal(false)}>
          <div className="modal" onClick={(e) => e.stopPropagation()} role="dialog" aria-modal="true" aria-labelledby="modal-title">
            <div className="modal-header">
              <h2 id="modal-title">{isEditing ? 'Edit Response' : 'Create Response'}</h2>
              <button className="btn-close" onClick={() => setShowModal(false)} aria-label="Close modal">
                <svg width="20" height="20" viewBox="0 0 24 24" fill="none" stroke="currentColor" strokeWidth="2">
                  <path d="M18 6L6 18M6 6l12 12"/>
                </svg>
              </button>
            </div>
            <div className="modal-body">
              <div className="form-group">
                <label htmlFor="title-input" className="form-label">Title</label>
                <input
                  id="title-input"
                  className="form-input"
                  type="text"
                  placeholder="e.g., Introduction message"
                  value={title}
                  onChange={(e) => setTitle(e.target.value)}
                  autoFocus
                />
              </div>
              <div className="form-group">
                <label htmlFor="content-input" className="form-label">Content</label>
                <textarea
                  id="content-input"
                  className="form-textarea"
                  placeholder="Enter your response message..."
                  value={content}
                  onChange={(e) => setContent(e.target.value)}
                  rows={5}
                />
              </div>
              <div className="form-group">
                <label htmlFor="tags-input" className="form-label">Tags</label>
                <input
                  id="tags-input"
                  className="form-input"
                  type="text"
                  placeholder="e.g., greeting, professional (comma separated)"
                  value={tags}
                  onChange={(e) => setTags(e.target.value)}
                />
              </div>
            </div>
            <div className="modal-footer">
              <button className="btn-secondary" disabled={saving} onClick={() => setShowModal(false)}>
                Cancel
              </button>
              <button className="btn-primary" onClick={handleSave} disabled={saving}>
                <svg width="16" height="16" viewBox="0 0 24 24" fill="none" stroke="currentColor" strokeWidth="2">
                  <path d="M19 21H5a2 2 0 0 1-2-2V5a2 2 0 0 1 2-2h11l5 5v11a2 2 0 0 1-2 2z"/>
                  <polyline points="17 21 17 13 7 13 7 21"/>
                  <polyline points="7 3 7 8 15 8"/>
                </svg>
                {saving ? (isEditing ? 'Saving changes...' : 'Saving...') : (isEditing ? 'Save Changes' : 'Save Response')}
              </button>
            </div>
          </div>
        </div>
      )}
    </div>
  );
};

export default App;<|MERGE_RESOLUTION|>--- conflicted
+++ resolved
@@ -1,12 +1,7 @@
-<<<<<<< HEAD
-import React, { useState, useEffect } from "react";
-import { getResponses, saveResponse, deleteResponse, trackUsage, Response } from "../utils/api";
+import React, { useEffect, useState } from "react";
+import { deleteResponse, getResponses, Response, saveResponse, trackUsage, updateResponse } from "../utils/api";
 
 type SortOption = "date-desc" | "date-asc" | "alphabetical" | "most-used" | "custom";
-=======
-import React, { useEffect, useState } from "react";
-import { deleteResponse, getResponses, Response, saveResponse, updateResponse } from "../utils/api";
->>>>>>> 112c53db
 
 const App: React.FC = () => {
   const [responses, setResponses] = useState<Response[]>([]);
@@ -18,21 +13,15 @@
   const [notification, setNotification] = useState<string>("");
   const [isDarkMode, setIsDarkMode] = useState(false);
   const [deletingIds, setDeletingIds] = useState<Set<string>>(new Set());
-<<<<<<< HEAD
   const [sortBy, setSortBy] = useState<SortOption>("date-desc");
-=======
   const [saving, setSaving] = useState(false);
->>>>>>> 112c53db
 
   const [title, setTitle] = useState("");
   const [content, setContent] = useState("");
   const [tags, setTags] = useState("");
-<<<<<<< HEAD
   const [isSaving, setIsSaving] = useState(false);
   const [draggedIndex, setDraggedIndex] = useState<number | null>(null);
 
-=======
->>>>>>> 112c53db
   useEffect(() => {
     load();
     loadTheme();
@@ -73,14 +62,14 @@
     }
   }
 
-<<<<<<< HEAD
   async function loadSortPreference() {
     const result = await chrome.storage.sync.get(['sortBy']);
     const savedSortBy = result.sortBy;
     if (savedSortBy && ['date-desc', 'date-asc', 'alphabetical', 'most-used', 'custom'].includes(savedSortBy)) {
       setSortBy(savedSortBy as SortOption);
     }
-=======
+  }
+
   function openCreateModal() {
     setIsEditing(false);
     setEditingId(null);
@@ -98,7 +87,6 @@
     const t = Array.isArray(r.tags) ? r.tags.join(", ") : (r.tags || "");
     setTags(t);
     setShowModal(true);
->>>>>>> 112c53db
   }
 
   const filtered = responses.filter((r) => {
@@ -229,7 +217,6 @@
     }
   }
 
-<<<<<<< HEAD
   const handleDragStart = (e: React.DragEvent, index: number) => {
     if (sortBy !== "custom") return;
     setDraggedIndex(index);
@@ -284,15 +271,6 @@
       setNotification("✓ Copied to clipboard");
     });
   }
-=======
-  // Removed copy functionality
-  // async function handleCopy(text: string) {
-  //   navigator.clipboard.writeText(text).then(() => {
-  //     setNotification("✓ Copied to clipboard");
-  //   });
-  // }
-
->>>>>>> 112c53db
 
   return (
     <div className="popup-container">
