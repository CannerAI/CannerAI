--- conflicted
+++ resolved
@@ -11,11 +11,7 @@
   const [notification, setNotification] = useState<string>("");
   const [isDarkMode, setIsDarkMode] = useState(false);
   const [deletingIds, setDeletingIds] = useState<Set<string>>(new Set());
-<<<<<<< HEAD
   const [debugInfo, setDebugInfo] = useState<string>("");
-=======
-  const [saving, setSaving] = useState(false);
->>>>>>> 112c53db
 
   const [title, setTitle] = useState("");
   const [content, setContent] = useState("");
