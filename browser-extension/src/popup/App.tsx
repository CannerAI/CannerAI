import React, { useEffect, useState } from "react";
import {
  activateProfile,
  createProfile,
  deleteProfile,
  deleteResponse,
  getActiveProfile,
  getCurrentUser,
  getProfiles,
  getResponses,
  logout,
  Profile,
  Response, saveResponse, updateResponse,
  User
} from "../utils/api";

const App: React.FC = () => {
  const [responses, setResponses] = useState<Response[]>([]);
  const [profiles, setProfiles] = useState<Profile[]>([]);
  const [activeProfile, setActiveProfile] = useState<Profile | null>(null);
  const [currentUser, setCurrentUser] = useState<User | null>(null);
  const [query, setQuery] = useState("");
  const [loading, setLoading] = useState(true);
  const [showModal, setShowModal] = useState(false);
  const [showProfileModal, setShowProfileModal] = useState(false);
  const [isEditing, setIsEditing] = useState(false);
  const [editingId, setEditingId] = useState<string | null>(null);
  const [notification, setNotification] = useState<string>("");
  const [isDarkMode, setIsDarkMode] = useState(false);
  const [deletingIds, setDeletingIds] = useState<Set<string>>(new Set());
  const [saving, setSaving] = useState(false);
  const [showUserMenu, setShowUserMenu] = useState(false);
  const [authChecked, setAuthChecked] = useState(false);

  const [title, setTitle] = useState("");
  const [content, setContent] = useState("");
  const [tags, setTags] = useState("");
  
  // Profile form state
  const [profileName, setProfileName] = useState("");
  const [profileTopic, setProfileTopic] = useState("");

  useEffect(() => {
<<<<<<< HEAD
    loadUser();
=======
    load();
    loadTheme();
    loadEditId();
>>>>>>> ff25c8bb
  }, []);

  useEffect(() => {
    if (currentUser) {
      load();
      loadTheme();
    }
    setAuthChecked(true);
  }, [currentUser]);

  useEffect(() => {
    if (notification) {
      const timer = setTimeout(() => setNotification(""), 2000);
      return () => clearTimeout(timer);
    }
  }, [notification]);

  useEffect(() => {
    document.documentElement.setAttribute(
      "data-theme",
      isDarkMode ? "dark" : "light"
    );
    chrome.storage.sync.set({ theme: isDarkMode ? "dark" : "light" });
  }, [isDarkMode]);

  async function loadUser() {
    try {
      const user = await getCurrentUser();
      setCurrentUser(user);
      
      if (user) {
        // Load profiles for authenticated user
        const profilesData = await getProfiles();
        setProfiles(profilesData);
        
        const active = await getActiveProfile();
        setActiveProfile(active);
      }
    } catch (e) {
      console.error(e);
    }
  }

  async function loadTheme() {
    const result = await chrome.storage.sync.get(["theme"]);
    const theme = result.theme || "light";
    setIsDarkMode(theme === "dark");
  }

  async function loadEditId() {
    const result = await chrome.storage.session.get(["editId"]);
    if (result.editId) {
      // Find the response to edit
      try {
        const responses = await getResponses();
        const response = responses.find((r) => r.id === result.editId);
        if (response) {
          openEditModal(response);
        }
      } catch (error) {
        console.error("Failed to load response for editing:", error);
      }
      // Clear the edit ID
      chrome.storage.session.remove(["editId"]);
    }
  }

  async function load() {
    setLoading(true);
    try {
      const data = await getResponses();
      setResponses(data || []);
    } catch (e) {
      console.error(e);
    } finally {
      setLoading(false);
    }
  }

  function openCreateModal() {
    setIsEditing(false);
    setEditingId(null);
    setTitle("");
    setContent("");
    setTags("");
    setShowModal(true);
  }

  function openEditModal(r: Response) {
    setIsEditing(true);
    setEditingId(r.id || null);
    setTitle(r.title || "");
    setContent(r.content || "");
    const t = Array.isArray(r.tags) ? r.tags.join(", ") : r.tags || "";
    setTags(t);
    setShowModal(true);
  }

  function openCreateProfileModal() {
    setProfileName("");
    setProfileTopic("");
    setShowProfileModal(true);
  }

  const filtered = responses.filter((r) => {
    if (!query.trim()) return true;
    const q = query.toLowerCase();
    return (
      r.title.toLowerCase().includes(q) ||
      r.content.toLowerCase().includes(q) ||
      (Array.isArray(r.tags)
        ? r.tags.join(" ").toLowerCase()
        : String(r.tags || "")
      ).includes(q)
    );
  });

  async function handleSave() {
    if (!title.trim() || !content.trim()) {
      setNotification("⚠️ Title and content are required");
      return;
    }
    const baseData: Partial<Response> = {
      title: title.trim(),
      content: content.trim(),
      tags: tags.split(",").map((t) => t.trim()).filter(Boolean),
      profile_id: activeProfile?.id
    };

    if (isEditing && editingId) {
      // Optimistic update for edit
      const prev = responses;
      const optimistic = responses.map((r) =>
        r.id === editingId ? ({ ...r, ...baseData } as Response) : r
      );
      setResponses(optimistic);
      setSaving(true);
      setNotification("⌛ Saving...");
      try {
        const updated = await updateResponse(editingId, baseData);
        // Ensure state reflects server result
        setResponses((cur) =>
          cur.map((r) => (r.id === editingId ? { ...r, ...updated } : r))
        );
        setShowModal(false);
        setSaving(false);
        setNotification("✓ Updated successfully");
      } catch (e) {
        console.error(e);
        // Rollback
        setResponses(prev);
        setSaving(false);
        setNotification("⚠️ Failed to update");
      }
    } else {
      // Create flow (existing)
      try {
        setSaving(true);
        setNotification("⌛ Saving...");
        await saveResponse(baseData as Response);
        setShowModal(false);
        setTitle("");
        setContent("");
        setTags("");
        await load();
        setNotification("✓ Response saved successfully");
      } catch (e) {
        console.error(e);
        setNotification("⚠️ Failed to save response");
      } finally {
        setSaving(false);
      }
    }
  }

  async function handleSaveProfile() {
    if (!profileName.trim() || !profileTopic.trim()) {
      setNotification("⚠️ Profile name and topic are required");
      return;
    }
    
    try {
      const newProfile = await createProfile({
        user_id: currentUser?.id || '',
        profile_name: profileName.trim(),
        topic: profileTopic.trim(),
        is_active: profiles.length === 0 // Make first profile active
      });
      
      setProfiles(prev => [...prev, newProfile]);
      
      if (profiles.length === 0) {
        setActiveProfile(newProfile);
      }
      
      setShowProfileModal(false);
      setProfileName("");
      setProfileTopic("");
      setNotification("✓ Profile created successfully");
    } catch (e) {
      console.error(e);
      setNotification("⚠️ Failed to create profile");
    }
  }

  async function handleActivateProfile(profile: Profile) {
    try {
      const updatedProfile = await activateProfile(profile.id);
      
      // Update profiles list
      setProfiles(prev => prev.map(p => 
        p.id === profile.id ? { ...p, is_active: true } : { ...p, is_active: false }
      ));
      
      setActiveProfile(updatedProfile);
      
      // Reload responses for the new active profile
      await load();
      
      setNotification("✓ Profile activated");
    } catch (e) {
      console.error(e);
      setNotification("⚠️ Failed to activate profile");
    }
  }

  async function handleDeleteProfile(profileId: string) {
    if (!confirm("Delete this profile permanently?")) return;
    
    try {
      await deleteProfile(profileId);
      
      // Update profiles list
      setProfiles(prev => prev.filter(p => p.id !== profileId));
      
      // If we deleted the active profile, set a new active profile
      if (activeProfile?.id === profileId) {
        const remainingProfiles = profiles.filter(p => p.id !== profileId);
        if (remainingProfiles.length > 0) {
          const newActive = remainingProfiles[0];
          await handleActivateProfile(newActive);
        } else {
          setActiveProfile(null);
        }
      }
      
      setNotification("✓ Profile deleted");
    } catch (e) {
      console.error(e);
      setNotification("⚠️ Failed to delete profile");
    }
  }

  async function handleDelete(id?: string) {
    if (!id) return;
    if (!confirm("Delete this response permanently?")) return;

    setDeletingIds((prev) => new Set(prev).add(id));

    setTimeout(async () => {
      try {
        await deleteResponse(id);
        await load();
        setDeletingIds((prev) => {
          const newSet = new Set(prev);
          newSet.delete(id);
          return newSet;
        });
        setNotification("✓ Response deleted");
      } catch (e) {
        setDeletingIds((prev) => {
          const newSet = new Set(prev);
          newSet.delete(id);
          return newSet;
        });
        setNotification("⚠️ Failed to delete");
      }
    }, 300); // Match animation duration
  }

  async function handleInsert(text: string) {
    try {
      const [tab] = await chrome.tabs.query({
        active: true,
        currentWindow: true,
      });
      if (!tab?.id) {
        setNotification("⚠️ No active tab");
        return;
      }

      // Send message and wait for response
      const response = await new Promise<{ success: boolean; error?: string }>(
        (resolve) => {
          chrome.tabs.sendMessage(
            tab.id!,
            { action: "insertResponse", content: text },
            (res) => {
              if (chrome.runtime.lastError) {
                resolve({
                  success: false,
                  error: chrome.runtime.lastError.message,
                });
              } else if (!res) {
                resolve({ success: false, error: "No response from page" });
              } else {
                resolve(res);
              }
            }
          );
        }
      );

      if (response.success) {
        setNotification("✓ Inserted successfully");
        setTimeout(() => window.close(), 500);
      } else {
        setNotification(`⚠️ ${response.error || "No input field detected"}`);
      }
    } catch (e) {
      console.error(e);
      setNotification("⚠️ Failed to insert");
    }
  }

  async function handleLogout() {
    try {
      await logout();
      setCurrentUser(null);
      setProfiles([]);
      setActiveProfile(null);
      setNotification("✓ Logged out successfully");
    } catch (e) {
      console.error(e);
      setNotification("⚠️ Failed to logout");
    }
  }

  // Auto-refresh after OAuth login
  useEffect(() => {
    const handleOAuthMessage = async (event: MessageEvent) => {
      if (event.data && event.data.type === 'oauth-success') {
        // Add a small delay to ensure session is fully established
        await new Promise(resolve => setTimeout(resolve, 1000));
        // Aggressively poll a few times to ensure we reflect authenticated state
        let authed = null as User | null;
        for (let i = 0; i < 5; i++) {
          try {
            authed = await getCurrentUser();
            setCurrentUser(authed);
            if (authed) break;
          } catch {}
          await new Promise(r => setTimeout(r, 500));
        }
        if (authed) {
          try {
            // Open a full tab with the extension UI for a better post-login experience
            await chrome.tabs.create({ url: chrome.runtime.getURL('popup.html') });
            window.close();
          } catch (e) {
            // If tabs API is unavailable, just keep the current popup
          }
        }
      }
    };

    window.addEventListener('message', handleOAuthMessage);
    return () => window.removeEventListener('message', handleOAuthMessage);
  }, []);

  // Also check for auth status periodically in case of popup blocking
  useEffect(() => {
    if (!currentUser) {
      const interval = setInterval(() => {
        loadUser();
      }, 3000);
      return () => clearInterval(interval);
    }
  }, [currentUser]);

  // Login handlers
  function handleGoogleLogin() {
    window.open('http://localhost:5000/api/auth/login/google', '_blank');
  }

  function handleGitHubLogin() {
    window.open('http://localhost:5000/api/auth/login/github', '_blank');
  }

  // Removed copy functionality
  // async function handleCopy(text: string) {
  //   navigator.clipboard.writeText(text).then(() => {
  //     setNotification("✓ Copied to clipboard");
  //   });
  // }

  if (!authChecked) {
    return (
      <div className="popup-container">
        <div className="loading-state">
          <div className="spinner"></div>
          <p>Checking authentication...</p>
        </div>
      </div>
    );
  }

  if (!currentUser) {
    return (
      <div className="popup-container">
        {notification && (
          <div className="notification">{notification}</div>
        )}
        
        <header className="popup-header">
          <div className="header-content">
            <div className="brand-section">
              <div className="brand-logo">
                <svg width="24" height="24" viewBox="0 0 24 24" fill="none">
                  <path d="M12 2L2 7L12 12L22 7L12 2Z" fill="currentColor" opacity="0.9"/>
                  <path d="M2 17L12 22L22 17" stroke="currentColor" strokeWidth="2" strokeLinecap="round"/>
                  <path d="M2 12L12 17L22 12" stroke="currentColor" strokeWidth="2" strokeLinecap="round"/>
                </svg>
              </div>
              <div className="brand-text">
                <h1 className="brand-title">Canner</h1>
                <p className="brand-subtitle">AI-powered LinkedIn & Twitter Assistant</p>
              </div>
            </div>
          </div>
        </header>
        
        <div className="popup-body">
          <div className="login-container">
            <div className="login-header">
              <h2>Welcome to Canner</h2>
              <p className="login-description">Sign in to access your personalized response templates and profiles.</p>
            </div>
            
            <div className="login-options">
              <button className="btn-login btn-google" onClick={handleGoogleLogin}>
                <svg width="20" height="20" viewBox="0 0 24 24" fill="none">
                  <path d="M22.56 12.25c0-.78-.07-1.53-.2-2.25H12v4.26h5.92c-.26 1.37-1.04 2.53-2.21 3.31v2.77h3.57c2.08-1.92 3.28-4.74 3.28-8.09z" fill="#4285F4"/>
                  <path d="M12 23c2.97 0 5.46-.98 7.28-2.66l-3.57-2.77c-.98.66-2.23 1.06-3.71 1.06-2.86 0-5.29-1.93-6.16-4.53H2.18v2.84C3.99 20.53 7.7 23 12 23z" fill="#34A853"/>
                  <path d="M5.84 14.09c-.22-.66-.35-1.36-.35-2.09s.13-1.43.35-2.09V7.07H2.18C1.43 8.55 1 10.22 1 12s.43 3.45 1.18 4.93l2.85-2.22.81-.62z" fill="#FBBC05"/>
                  <path d="M12 5.38c1.62 0 3.06.56 4.21 1.64l3.15-3.15C17.45 2.09 14.97 1 12 1 7.7 1 3.99 3.47 2.18 7.07l3.66 2.84c.87-2.6 3.3-4.53 6.16-4.53z" fill="#EA4335"/>
                </svg>
                Sign in with Google
              </button>
              
              <button className="btn-login btn-github" onClick={handleGitHubLogin}>
                <svg width="20" height="20" viewBox="0 0 24 24" fill="none">
                  <path d="M12 0c-6.626 0-12 5.373-12 12 0 5.302 3.438 9.8 8.207 11.387.599.111.793-.261.793-.577v-2.234c-3.338.726-4.033-1.416-4.033-1.416-.546-1.387-1.333-1.756-1.333-1.756-1.089-.745.083-.729.083-.729 1.205.084 1.839 1.237 1.839 1.237 1.07 1.834 2.807 1.304 3.492.997.107-.775.418-1.305.762-1.604-2.665-.305-5.467-1.334-5.467-5.931 0-1.311.469-2.381 1.236-3.221-.124-.303-.535-1.524.117-3.176 0 0 1.008-.322 3.301 1.23.957-.266 1.983-.399 3.003-.404 1.02.005 2.047.138 3.006.404 2.291-1.552 3.297-1.23 3.297-1.23.653 1.653.242 2.874.118 3.176.77.84 1.235 1.911 1.235 3.221 0 4.609-2.807 5.624-5.479 5.921.43.372.823 1.102.823 2.222v3.293c0 .319.192.694.801.576 4.765-1.589 8.199-6.086 8.199-11.386 0-6.627-5.373-12-12-12z" fill="currentColor"/>
                </svg>
                Sign in with GitHub
              </button>
            </div>
            
            <div className="login-info">
              <p className="login-footer">
                By signing in, you agree to our Terms of Service and Privacy Policy.
              </p>
              <div className="login-benefits">
                <h3>Why Sign In?</h3>
                <ul>
                  <li>Save and organize your response templates</li>
                  <li>Create topic-based profiles for different use cases</li>
                  <li>Access your templates across devices</li>
                  <li>Personalize your AI assistant experience</li>
                </ul>
              </div>
            </div>
          </div>
        </div>
        
        <footer className="popup-footer">
          <svg width="12" height="12" viewBox="0 0 24 24" fill="none" stroke="currentColor" strokeWidth="2">
            <circle cx="12" cy="12" r="10"/>
            <path d="M12 16v-4M12 8h.01"/>
          </svg>
          Press <kbd>Ctrl+Shift+L</kbd> on LinkedIn pages
        </footer>
      </div>
    );
  }

  return (
    <div className="popup-container">
      {notification && <div className="notification">{notification}</div>}

      <header className="popup-header">
        <div className="header-content">
          <div className="brand-section">
            <div className="brand-logo">
              <svg width="20" height="20" viewBox="0 0 24 24" fill="none">
                <path
                  d="M12 2L2 7L12 12L22 7L12 2Z"
                  fill="currentColor"
                  opacity="0.9"
                />
                <path
                  d="M2 17L12 22L22 17"
                  stroke="currentColor"
                  strokeWidth="2"
                  strokeLinecap="round"
                />
                <path
                  d="M2 12L12 17L22 12"
                  stroke="currentColor"
                  strokeWidth="2"
                  strokeLinecap="round"
                />
              </svg>
            </div>
            <div className="brand-text">
              <h1 className="brand-title">Canner</h1>
              <p className="brand-subtitle">
                {responses.length}{" "}
                {responses.length === 1 ? "response" : "responses"}
              </p>
            </div>
          </div>
          
          <div className="header-actions">
            <div className="user-menu-container">
              <button 
                className="user-avatar" 
                onClick={() => setShowUserMenu(!showUserMenu)}
                aria-label="User menu"
              >
                {currentUser.avatar_url ? (
                  <img src={currentUser.avatar_url} alt={currentUser.name} />
                ) : (
                  <div className="avatar-placeholder">
                    {currentUser.name.charAt(0).toUpperCase()}
                  </div>
                )}
              </button>
              
              {showUserMenu && (
                <div className="user-menu">
                  <div className="user-info">
                    <div className="user-name">{currentUser.name}</div>
                    <div className="user-email">{currentUser.email}</div>
                  </div>
                  <button onClick={handleLogout}>Logout</button>
                </div>
              )}
            </div>
            
            <button className="theme-toggle" onClick={() => setIsDarkMode(!isDarkMode)} aria-label="Toggle dark mode">
              {isDarkMode ? (
                <svg
                  viewBox="0 0 24 24"
                  fill="none"
                  stroke="currentColor"
                  strokeWidth="2"
                >
                  <circle cx="12" cy="12" r="5" />
                  <path d="M12 1v2M12 21v2M4.22 4.22l1.42 1.42M18.36 18.36l1.42 1.42M1 12h2M21 12h2M4.22 19.78l1.42-1.42M18.36 5.64l1.42-1.42" />
                </svg>
              ) : (
                <svg
                  viewBox="0 0 24 24"
                  fill="none"
                  stroke="currentColor"
                  strokeWidth="2"
                >
                  <path d="M21 12.79A9 9 0 1 1 11.21 3 7 7 0 0 0 21 12.79z" />
                </svg>
              )}
            </button>
            
            <button className="btn-new" onClick={openCreateModal} aria-label="Create new response">
              <svg width="16" height="16" viewBox="0 0 24 24" fill="none" stroke="currentColor" strokeWidth="2">
                <path d="M12 5v14M5 12h14"/>
              </svg>
              New
            </button>
          </div>
        </div>
      </header>

      <div className="profile-section">
        <div className="profile-header">
          <h2>Profiles</h2>
          <button className="btn-secondary" style={{ marginLeft: '10px' }} onClick={openCreateProfileModal}>
            <svg width="14" height="14" viewBox="0 0 24 24" fill="none" stroke="currentColor" strokeWidth="2">
              <path d="M12 5v14M5 12h14"/>
            </svg>
            New Profile
          </button>
        </div>
        
        <div className="profiles-list">
          {profiles.map(profile => (
            <div 
              key={profile.id} 
              className={`profile-card ${profile.is_active ? 'active' : ''}`}
            >
              <div className="profile-info">
                <h3>{profile.profile_name} {profile.is_active && <span className="profile-label">Active</span>}</h3>
                <p>{profile.topic}</p>
              </div>
              <div className="profile-actions">
                {!profile.is_active && (
                  <button 
                    className="btn-action btn-activate"
                    onClick={() => handleActivateProfile(profile)}
                  >
                    Activate
                  </button>
                )}
                <button 
                  className="btn-action btn-delete"
                  onClick={() => handleDeleteProfile(profile.id)}
                >
                  <svg width="14" height="14" viewBox="0 0 24 24" fill="none" stroke="currentColor" strokeWidth="2">
                    <polyline points="3 6 5 6 21 6"/>
                    <path d="M19 6v14a2 2 0 0 1-2 2H7a2 2 0 0 1-2-2V6m3 0V4a2 2 0 0 1 2-2h4a2 2 0 0 1 2 2v2"/>
                  </svg>
                </button>
              </div>
            </div>
          ))}
        </div>
      </div>

      <div className="popup-body">
        <div className="search-container">
          <svg
            className="search-icon"
            width="16"
            height="16"
            viewBox="0 0 24 24"
            fill="none"
            stroke="currentColor"
            strokeWidth="2"
          >
            <circle cx="11" cy="11" r="8" />
            <path d="m21 21-4.35-4.35" />
          </svg>
          <input
            className="search-input"
            type="text"
            placeholder="Search by title, content, or tags..."
            value={query}
            onChange={(e) => setQuery(e.target.value)}
            aria-label="Search responses"
          />
          {query && (
            <button
              className="search-clear"
              onClick={() => setQuery("")}
              aria-label="Clear search"
            >
              <svg
                width="14"
                height="14"
                viewBox="0 0 24 24"
                fill="none"
                stroke="currentColor"
                strokeWidth="2"
              >
                <path d="M18 6L6 18M6 6l12 12" />
              </svg>
            </button>
          )}
        </div>

        {loading ? (
          <div className="responses-list">
            {Array.from({ length: 3 }).map((_, i) => (
              <div key={i} className="skeleton-card">
                <div className="skeleton-line long"></div>
                <div className="skeleton-line medium"></div>
                <div className="skeleton-line short"></div>
                <div className="skeleton-actions">
                  <div className="skeleton-btn"></div>
                  <div className="skeleton-btn"></div>
                  <div className="skeleton-btn"></div>
                </div>
              </div>
            ))}
          </div>
        ) : filtered.length === 0 ? (
          <div className="empty-state">
            {query ? (
              <>
                <svg
                  width="48"
                  height="48"
                  viewBox="0 0 24 24"
                  fill="none"
                  stroke="currentColor"
                  strokeWidth="1.5"
                >
                  <circle cx="11" cy="11" r="8" />
                  <path d="m21 21-4.35-4.35" />
                </svg>
                <h3>No matches found</h3>
                <p>Try adjusting your search terms</p>
              </>
            ) : (
              <>
                <svg
                  width="48"
                  height="48"
                  viewBox="0 0 24 24"
                  fill="none"
                  stroke="currentColor"
                  strokeWidth="1.5"
                >
                  <path d="M14 2H6a2 2 0 0 0-2 2v16a2 2 0 0 0 2 2h12a2 2 0 0 0 2-2V8z" />
                  <polyline points="14 2 14 8 20 8" />
                  <line x1="12" y1="18" x2="12" y2="12" />
                  <line x1="9" y1="15" x2="15" y2="15" />
                </svg>
                <h3>No saved responses</h3>
                <p>Create your first response to get started</p>
                <button className="btn-primary" onClick={openCreateModal}>
                  Create Response
                </button>
              </>
            )}
          </div>
        ) : (
          <div className="responses-list">
            {filtered.map((r) => (
              <div
                key={r.id}
                className={`response-card ${
                  deletingIds.has(r.id!) ? "sliding-out" : ""
                }`}
              >
                <div className="card-header">
                  <h3 className="card-title">{r.title}</h3>
                  {Array.isArray(r.tags) && r.tags.length > 0 && (
                    <div className="card-tags">
                      {r.tags.slice(0, 2).map((t: string, i: number) => (
                        <span key={i} className="tag">
                          {t}
                        </span>
                      ))}
                      {r.tags.length > 2 && (
                        <span className="tag-more">+{r.tags.length - 2}</span>
                      )}
                    </div>
                  )}
                </div>
                <p className="card-content">{r.content}</p>
                <div className="card-actions">
                  <button
                    className="btn-action btn-insert"
                    onClick={() => handleInsert(r.content)}
                    aria-label="Insert response"
                  >
                    <svg
                      width="14"
                      height="14"
                      viewBox="0 0 24 24"
                      fill="none"
                      stroke="currentColor"
                      strokeWidth="2"
                    >
                      <path d="M12 5v14M5 12h14" />
                    </svg>
                    Insert
                  </button>
                  <button
                    className="btn-action"
                    onClick={() => openEditModal(r)}
                    aria-label="Edit response"
                  >
                    <svg
                      width="14"
                      height="14"
                      viewBox="0 0 24 24"
                      fill="none"
                      stroke="currentColor"
                      strokeWidth="2"
                    >
                      <path d="M3 17.25V21h3.75L17.81 9.94l-3.75-3.75L3 17.25z" />
                      <path d="M14.06 4.94l3.75 3.75" />
                    </svg>
                    Edit
                  </button>
                  <button
                    className="btn-action btn-delete"
                    onClick={() => handleDelete(r.id)}
                    aria-label="Delete response"
                  >
                    <svg
                      width="14"
                      height="14"
                      viewBox="0 0 24 24"
                      fill="none"
                      stroke="currentColor"
                      strokeWidth="2"
                    >
                      <polyline points="3 6 5 6 21 6" />
                      <path d="M19 6v14a2 2 0 0 1-2 2H7a2 2 0 0 1-2-2V6m3 0V4a2 2 0 0 1 2-2h4a2 2 0 0 1 2 2v2" />
                    </svg>
                    Delete
                  </button>
                </div>
              </div>
            ))}
          </div>
        )}
      </div>

      <footer className="popup-footer">
        <svg
          width="12"
          height="12"
          viewBox="0 0 24 24"
          fill="none"
          stroke="currentColor"
          strokeWidth="2"
        >
          <circle cx="12" cy="12" r="10" />
          <path d="M12 16v-4M12 8h.01" />
        </svg>
        Press <kbd>Ctrl+Shift+L</kbd> on LinkedIn pages
      </footer>
      
      {showModal && (
        <div className="modal-overlay" onClick={() => setShowModal(false)}>
          <div
            className="modal"
            onClick={(e) => e.stopPropagation()}
            role="dialog"
            aria-modal="true"
            aria-labelledby="modal-title"
          >
            <div className="modal-header">
              <h2 id="modal-title">
                {isEditing ? "Edit Response" : "Create Response"}
              </h2>
              <button
                className="btn-close"
                onClick={() => setShowModal(false)}
                aria-label="Close modal"
              >
                <svg
                  width="20"
                  height="20"
                  viewBox="0 0 24 24"
                  fill="none"
                  stroke="currentColor"
                  strokeWidth="2"
                >
                  <path d="M18 6L6 18M6 6l12 12" />
                </svg>
              </button>
            </div>
            <div className="modal-body">
              <div className="form-group">
                <label htmlFor="title-input" className="form-label">
                  Title
                </label>
                <input
                  id="title-input"
                  className="form-input"
                  type="text"
                  placeholder="e.g., Introduction message"
                  value={title}
                  onChange={(e) => setTitle(e.target.value)}
                  autoFocus
                />
              </div>
              <div className="form-group">
                <label htmlFor="content-input" className="form-label">
                  Content
                </label>
                <textarea
                  id="content-input"
                  className="form-textarea"
                  placeholder="Enter your response message..."
                  value={content}
                  onChange={(e) => setContent(e.target.value)}
                  rows={5}
                />
              </div>
              <div className="form-group">
                <label htmlFor="tags-input" className="form-label">
                  Tags
                </label>
                <input
                  id="tags-input"
                  className="form-input"
                  type="text"
                  placeholder="e.g., greeting, professional (comma separated)"
                  value={tags}
                  onChange={(e) => setTags(e.target.value)}
                />
              </div>
              {activeProfile && (
                <div className="form-group">
                  <label className="form-label">Profile</label>
                  <div className="profile-info-small">
                    <span className="profile-name">{activeProfile.profile_name}</span>
                    <span className="profile-topic">({activeProfile.topic})</span>
                  </div>
                </div>
              )}
            </div>
            <div className="modal-footer">
              <button
                className="btn-secondary"
                disabled={saving}
                onClick={() => setShowModal(false)}
              >
                Cancel
              </button>
              <button
                className="btn-primary"
                onClick={handleSave}
                disabled={saving}
              >
                <svg
                  width="16"
                  height="16"
                  viewBox="0 0 24 24"
                  fill="none"
                  stroke="currentColor"
                  strokeWidth="2"
                >
                  <path d="M19 21H5a2 2 0 0 1-2-2V5a2 2 0 0 1 2-2h11l5 5v11a2 2 0 0 1-2 2z" />
                  <polyline points="17 21 17 13 7 13 7 21" />
                  <polyline points="7 3 7 8 15 8" />
                </svg>
                {saving
                  ? isEditing
                    ? "Saving changes..."
                    : "Saving..."
                  : isEditing
                  ? "Save Changes"
                  : "Save Response"}
              </button>
            </div>
          </div>
        </div>
      )}
      
      {showProfileModal && (
        <div className="modal-overlay" onClick={() => setShowProfileModal(false)}>
          <div className="modal" onClick={(e) => e.stopPropagation()} role="dialog" aria-modal="true" aria-labelledby="profile-modal-title">
            <div className="modal-header">
              <h2 id="profile-modal-title">Create Profile</h2>
              <button className="btn-close" onClick={() => setShowProfileModal(false)} aria-label="Close modal">
                <svg width="20" height="20" viewBox="0 0 24 24" fill="none" stroke="currentColor" strokeWidth="2">
                  <path d="M18 6L6 18M6 6l12 12"/>
                </svg>
              </button>
            </div>
            <div className="modal-body">
              <div className="form-group">
                <label htmlFor="profile-name-input" className="form-label">Profile Name</label>
                <input
                  id="profile-name-input"
                  className="form-input"
                  type="text"
                  placeholder="e.g., AI Assistant"
                  value={profileName}
                  onChange={(e) => setProfileName(e.target.value)}
                  autoFocus
                />
              </div>
              <div className="form-group">
                <label htmlFor="profile-topic-input" className="form-label">Topic</label>
                <input
                  id="profile-topic-input"
                  className="form-input"
                  type="text"
                  placeholder="e.g., Artificial Intelligence"
                  value={profileTopic}
                  onChange={(e) => setProfileTopic(e.target.value)}
                />
              </div>
            </div>
            <div className="modal-footer">
              <button className="btn-secondary" onClick={() => setShowProfileModal(false)}>
                Cancel
              </button>
              <button className="btn-primary" onClick={handleSaveProfile}>
                Create Profile
              </button>
            </div>
          </div>
        </div>
      )}
    </div>
  );
};

export default App;<|MERGE_RESOLUTION|>--- conflicted
+++ resolved
@@ -41,13 +41,10 @@
   const [profileTopic, setProfileTopic] = useState("");
 
   useEffect(() => {
-<<<<<<< HEAD
     loadUser();
-=======
     load();
     loadTheme();
     loadEditId();
->>>>>>> ff25c8bb
   }, []);
 
   useEffect(() => {
