"""
Database models and initialization for Response Saver
"""

import json
<<<<<<< HEAD
from typing import List, Dict, Any, Optional
=======
import sqlite3
from typing import Any, Dict, List
>>>>>>> 3327bb52

DATABASE = "responses.db"


class Response:
    """Model representing a saved response."""
<<<<<<< HEAD
    
    def __init__(self, id: str, title: str, content: str, 
                 tags: Optional[List[str]] = None, profile_id: Optional[str] = None,
                 created_at: Optional[str] = None, updated_at: Optional[str] = None):
=======

    def __init__(
        self,
        id: str,
        title: str,
        content: str,
        tags: List[str] = None,
        created_at: str = None,
        updated_at: str = None,
    ):
>>>>>>> 3327bb52
        self.id = id
        self.title = title
        self.content = content
        self.tags = tags or []
        self.profile_id = profile_id
        self.created_at = created_at
        self.updated_at = updated_at

    def to_dict(self) -> Dict[str, Any]:
        """Convert response to dictionary."""
        return {
<<<<<<< HEAD
            'id': self.id,
            'title': self.title,
            'content': self.content,
            'tags': self.tags,
            'profile_id': self.profile_id,
            'created_at': self.created_at,
            'updated_at': self.updated_at
=======
            "id": self.id,
            "title": self.title,
            "content": self.content,
            "tags": self.tags,
            "created_at": self.created_at,
            "updated_at": self.updated_at,
>>>>>>> 3327bb52
        }

    @staticmethod
    def from_db_row(row: sqlite3.Row) -> "Response":
        """Create Response from database row."""
        return Response(
<<<<<<< HEAD
            id=row['id'],
            title=row['title'],
            content=row['content'],
            tags=json.loads(row['tags']) if row['tags'] else [],
            profile_id=row['profile_id'] if 'profile_id' in row.keys() else None,
            created_at=row['created_at'],
            updated_at=row['updated_at']
        )


class User:
    """Model representing a user."""
    
    def __init__(self, id: str, email: str, name: str, provider: str, 
                 provider_id: str, avatar_url: Optional[str] = None, 
                 created_at: Optional[str] = None, updated_at: Optional[str] = None):
        self.id = id
        self.email = email
        self.name = name
        self.provider = provider  # 'google' or 'github'
        self.provider_id = provider_id
        self.avatar_url = avatar_url
        self.created_at = created_at
        self.updated_at = updated_at
    
    def to_dict(self) -> Dict[str, Any]:
        """Convert user to dictionary."""
        return {
            'id': self.id,
            'email': self.email,
            'name': self.name,
            'provider': self.provider,
            'provider_id': self.provider_id,
            'avatar_url': self.avatar_url,
            'created_at': self.created_at,
            'updated_at': self.updated_at
        }
    
    @staticmethod
    def from_db_row(row: sqlite3.Row) -> 'User':
        """Create User from database row."""
        return User(
            id=row['id'],
            email=row['email'],
            name=row['name'],
            provider=row['provider'],
            provider_id=row['provider_id'],
            avatar_url=row['avatar_url'],
            created_at=row['created_at'],
            updated_at=row['updated_at']
        )


class Profile:
    """Model representing a user profile."""
    
    def __init__(self, id: str, user_id: str, profile_name: str, 
                 topic: str, is_active: bool = False,
                 created_at: Optional[str] = None, updated_at: Optional[str] = None):
        self.id = id
        self.user_id = user_id
        self.profile_name = profile_name
        self.topic = topic
        self.is_active = is_active
        self.created_at = created_at
        self.updated_at = updated_at
    
    def to_dict(self) -> Dict[str, Any]:
        """Convert profile to dictionary."""
        return {
            'id': self.id,
            'user_id': self.user_id,
            'profile_name': self.profile_name,
            'topic': self.topic,
            'is_active': self.is_active,
            'created_at': self.created_at,
            'updated_at': self.updated_at
        }
    
    @staticmethod
    def from_db_row(row: sqlite3.Row) -> 'Profile':
        """Create Profile from database row."""
        return Profile(
            id=row['id'],
            user_id=row['user_id'],
            profile_name=row['profile_name'],
            topic=row['topic'],
            is_active=bool(row['is_active']),
            created_at=row['created_at'],
            updated_at=row['updated_at']
=======
            id=row["id"],
            title=row["title"],
            content=row["content"],
            tags=json.loads(row["tags"]) if row["tags"] else [],
            created_at=row["created_at"],
            updated_at=row["updated_at"],
>>>>>>> 3327bb52
        )<|MERGE_RESOLUTION|>--- conflicted
+++ resolved
@@ -3,35 +3,18 @@
 """
 
 import json
-<<<<<<< HEAD
 from typing import List, Dict, Any, Optional
-=======
 import sqlite3
-from typing import Any, Dict, List
->>>>>>> 3327bb52
 
 DATABASE = "responses.db"
 
 
 class Response:
     """Model representing a saved response."""
-<<<<<<< HEAD
     
     def __init__(self, id: str, title: str, content: str, 
                  tags: Optional[List[str]] = None, profile_id: Optional[str] = None,
                  created_at: Optional[str] = None, updated_at: Optional[str] = None):
-=======
-
-    def __init__(
-        self,
-        id: str,
-        title: str,
-        content: str,
-        tags: List[str] = None,
-        created_at: str = None,
-        updated_at: str = None,
-    ):
->>>>>>> 3327bb52
         self.id = id
         self.title = title
         self.content = content
@@ -43,7 +26,6 @@
     def to_dict(self) -> Dict[str, Any]:
         """Convert response to dictionary."""
         return {
-<<<<<<< HEAD
             'id': self.id,
             'title': self.title,
             'content': self.content,
@@ -51,21 +33,12 @@
             'profile_id': self.profile_id,
             'created_at': self.created_at,
             'updated_at': self.updated_at
-=======
-            "id": self.id,
-            "title": self.title,
-            "content": self.content,
-            "tags": self.tags,
-            "created_at": self.created_at,
-            "updated_at": self.updated_at,
->>>>>>> 3327bb52
         }
 
     @staticmethod
     def from_db_row(row: sqlite3.Row) -> "Response":
         """Create Response from database row."""
         return Response(
-<<<<<<< HEAD
             id=row['id'],
             title=row['title'],
             content=row['content'],
@@ -156,12 +129,4 @@
             is_active=bool(row['is_active']),
             created_at=row['created_at'],
             updated_at=row['updated_at']
-=======
-            id=row["id"],
-            title=row["title"],
-            content=row["content"],
-            tags=json.loads(row["tags"]) if row["tags"] else [],
-            created_at=row["created_at"],
-            updated_at=row["updated_at"],
->>>>>>> 3327bb52
         )