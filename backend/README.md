# Canner Backend

<<<<<<< HEAD
Flask backend for the Canner browser extension with authentication, response storage, and API endpoints.

## 🚀 Quick Start

```bash
# Clone the repository
git clone https://github.com/yourusername/canner.git
cd canner/backend

# Create virtual environment
python -m venv venv
source venv/bin/activate  # On Windows: venv\Scripts\activate

# Install dependencies
pip install -r requirements.txt
=======
Flask REST API for managing saved responses with PostgreSQL database.

## 🚀 Quick Start

### Using Docker Compose (Recommended)

```bash
# From the project root directory
docker-compose up backend postgres

# The backend will be available at http://localhost:5000
```

### Manual Setup

```bash
# Install dependencies
pip install -r requirements.txt

# Set environment variable
export DATABASE_URL="postgresql://developer:devpassword@localhost:5432/canner_dev"

# Run the application
python app.py
```

## 📋 Prerequisites

- Python 3.8+
- PostgreSQL 12+
- Docker & Docker Compose (for containerized setup)

## ⚙️ Environment Variables

```bash
DATABASE_URL=postgresql://user:password@host:port/database_name
```

Default: `postgresql://developer:devpassword@postgres:5432/canner_dev`

## 🗄️ Database

This backend uses **PostgreSQL** exclusively with the following features:

- **JSONB** for storing tags (native JSON support)
- **UUID** auto-generation for primary keys
- **Full-text search** indexes on title and content
- **Automatic timestamps** via database triggers

### Database Schema

The schema is initialized via `database/init.sql`:

```sql
CREATE TABLE responses (
    id UUID PRIMARY KEY DEFAULT gen_random_uuid(),
    title VARCHAR(255) NOT NULL,
    content TEXT NOT NULL,
    tags JSONB DEFAULT '[]'::jsonb,
    created_at TIMESTAMP WITH TIME ZONE DEFAULT CURRENT_TIMESTAMP,
    updated_at TIMESTAMP WITH TIME ZONE DEFAULT CURRENT_TIMESTAMP
);
```

Features:
- Full-text search indexes on title and content
- JSONB index for efficient tag queries
- Auto-update trigger for `updated_at` column

## 📡 API Documentation

### Get All Responses

```http
GET /api/responses
Query params:
  - search: Optional search term (searches title, content, and tags)
```
>>>>>>> 1e38a62a

# Set environment variables (see below)
# Create .env file or export variables

<<<<<<< HEAD
# Run the server
python app.py
=======
```http
GET /api/responses/:id
>>>>>>> 1e38a62a
```

The server will start on `http://localhost:5000` with Swagger docs at `http://localhost:5000/docs/`

<<<<<<< HEAD
## ⚙️ Environment Variables

Create a `.env` file in the backend directory:

```env
# OAuth Configuration (required for authentication)
GOOGLE_CLIENT_ID=your_google_client_id
GOOGLE_CLIENT_SECRET=your_google_client_secret
GITHUB_CLIENT_ID=your_github_client_id
GITHUB_CLIENT_SECRET=your_github_client_secret

# Flask Configuration
SECRET_KEY=your_secret_key_here
FRONTEND_URL=http://localhost:3000

# CORS Configuration
CORS_ALLOWED_ORIGINS=http://localhost:3000,chrome-extension://your_extension_id

# Database Configuration (optional)
DATABASE_URL=sqlite:///responses.db
```

## OAuth Setup

### Google OAuth
1. Go to [Google Cloud Console](https://console.cloud.google.com/)
2. Create a new project or select existing
3. Enable Google+ API
4. Create OAuth 2.0 credentials
5. Add authorized redirect URI: `http://localhost:5000/api/auth/callback/google`

### GitHub OAuth
1. Go to GitHub Settings > Developer settings > OAuth Apps
2. Create a new OAuth App
3. Set Authorization callback URL: `http://localhost:5000/api/auth/callback/github`
=======
```http
POST /api/responses
Content-Type: application/json

{
  "title": "string",
  "content": "string",
  "tags": ["string"]
}
```

Response: 201 Created with the created response object (includes auto-generated UUID)

### Update Response

```http
PUT /api/responses/:id
Content-Type: application/json

{
  "title": "string (optional)",
  "content": "string (optional)",
  "tags": ["string"] (optional)
}
```

Response: 200 OK with updated response object

### Delete Response

```http
DELETE /api/responses/:id
```

Response: 204 No Content

### Health Check

```http
GET /api/health
```

Response:
```json
{
  "status": "healthy",
  "timestamp": "2025-10-31T12:00:00",
  "database": "PostgreSQL",
  "database_connected": true
}
```

## 🛠️ Development

### Running with Docker
>>>>>>> 1e38a62a

```bash
# Start backend with database
docker-compose up backend postgres

<<<<<<< HEAD
- Database is created automatically on first run
- Supports both SQLite (default) and PostgreSQL
- Hot reload enabled in debug mode
- CORS configured for browser extension support

## Requirements

- Python 3.8+
- Flask 3.0.0
- SQLite3 or PostgreSQL (optional)
- OAuth provider credentials
=======
# View logs
docker-compose logs -f backend

# Rebuild after code changes
docker-compose up --build backend
```

### Database Management

```bash
# Access PostgreSQL CLI
docker-compose exec postgres psql -U developer -d canner_dev

# Run pgAdmin (optional)
docker-compose --profile admin up pgadmin
# Access at http://localhost:8080
# Email: admin@canner.dev
# Password: admin123
```

### Connection Retry Logic

The backend automatically retries PostgreSQL connections with exponential backoff:
- Waits for database to be ready on startup
- Reconnects if connection is lost
- Maximum 5 retries with increasing delays

## 📦 Dependencies

- **Flask 3.0.0** - Web framework
- **flask-cors 4.0.0** - CORS support
- **psycopg2-binary 2.9.9** - PostgreSQL adapter
- **python-dotenv 1.0.0** - Environment variable management
- **flask-swagger-ui 4.11.1** - API documentation UI

## 🔍 Testing

```bash
# Test health endpoint
curl http://localhost:5000/api/health

# Test create response
curl -X POST http://localhost:5000/api/responses \
  -H "Content-Type: application/json" \
  -d '{"title": "Test", "content": "Test content", "tags": ["test"]}'

# Test get all responses
curl http://localhost:5000/api/responses

# Test search
curl "http://localhost:5000/api/responses?search=test"
```

## 🚨 Troubleshooting

**Database connection errors:**
- Ensure PostgreSQL is running: `docker-compose ps postgres`
- Check DATABASE_URL is correct
- Verify PostgreSQL health: `docker-compose exec postgres pg_isready`

**Port already in use:**
```bash
# Change port in docker-compose.yml
ports:
  - "5001:5000"  # Use 5001 instead of 5000
```

## 📄 License

See LICENSE file in project root.
>>>>>>> 1e38a62a
<|MERGE_RESOLUTION|>--- conflicted
+++ resolved
@@ -1,22 +1,5 @@
 # Canner Backend
 
-<<<<<<< HEAD
-Flask backend for the Canner browser extension with authentication, response storage, and API endpoints.
-
-## 🚀 Quick Start
-
-```bash
-# Clone the repository
-git clone https://github.com/yourusername/canner.git
-cd canner/backend
-
-# Create virtual environment
-python -m venv venv
-source venv/bin/activate  # On Windows: venv\Scripts\activate
-
-# Install dependencies
-pip install -r requirements.txt
-=======
 Flask REST API for managing saved responses with PostgreSQL database.
 
 ## 🚀 Quick Start
@@ -95,59 +78,16 @@
 Query params:
   - search: Optional search term (searches title, content, and tags)
 ```
->>>>>>> 1e38a62a
 
 # Set environment variables (see below)
 # Create .env file or export variables
 
-<<<<<<< HEAD
-# Run the server
-python app.py
-=======
 ```http
 GET /api/responses/:id
->>>>>>> 1e38a62a
 ```
 
 The server will start on `http://localhost:5000` with Swagger docs at `http://localhost:5000/docs/`
 
-<<<<<<< HEAD
-## ⚙️ Environment Variables
-
-Create a `.env` file in the backend directory:
-
-```env
-# OAuth Configuration (required for authentication)
-GOOGLE_CLIENT_ID=your_google_client_id
-GOOGLE_CLIENT_SECRET=your_google_client_secret
-GITHUB_CLIENT_ID=your_github_client_id
-GITHUB_CLIENT_SECRET=your_github_client_secret
-
-# Flask Configuration
-SECRET_KEY=your_secret_key_here
-FRONTEND_URL=http://localhost:3000
-
-# CORS Configuration
-CORS_ALLOWED_ORIGINS=http://localhost:3000,chrome-extension://your_extension_id
-
-# Database Configuration (optional)
-DATABASE_URL=sqlite:///responses.db
-```
-
-## OAuth Setup
-
-### Google OAuth
-1. Go to [Google Cloud Console](https://console.cloud.google.com/)
-2. Create a new project or select existing
-3. Enable Google+ API
-4. Create OAuth 2.0 credentials
-5. Add authorized redirect URI: `http://localhost:5000/api/auth/callback/google`
-
-### GitHub OAuth
-1. Go to GitHub Settings > Developer settings > OAuth Apps
-2. Create a new OAuth App
-3. Set Authorization callback URL: `http://localhost:5000/api/auth/callback/github`
-=======
 ```http
 POST /api/responses
 Content-Type: application/json
@@ -203,25 +143,11 @@
 ## 🛠️ Development
 
 ### Running with Docker
->>>>>>> 1e38a62a
 
 ```bash
 # Start backend with database
 docker-compose up backend postgres
 
-<<<<<<< HEAD
-- Database is created automatically on first run
-- Supports both SQLite (default) and PostgreSQL
-- Hot reload enabled in debug mode
-- CORS configured for browser extension support
-
-## Requirements
-
-- Python 3.8+
-- Flask 3.0.0
-- SQLite3 or PostgreSQL (optional)
-- OAuth provider credentials
-=======
 # View logs
 docker-compose logs -f backend
 
@@ -291,5 +217,4 @@
 
 ## 📄 License
 
-See LICENSE file in project root.
->>>>>>> 1e38a62a
+See LICENSE file in project root.