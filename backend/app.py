from flask import Flask, request, jsonify, session, url_for
from flask_cors import CORS
import sqlite3
import json
import logging
import os
import time
<<<<<<< HEAD
import uuid
from typing import Dict, Any, Union
from dotenv import load_dotenv
from auth import init_oauth, authenticate_user
from database import DatabaseService
from datetime import datetime

# Load environment variables
load_dotenv()
=======
from datetime import datetime
from typing import Any, Dict

import psycopg2
import psycopg2.extras
from flask import Flask, jsonify, request
from flask_cors import CORS
>>>>>>> 1e38a62a

app = Flask(__name__)
secret_key = os.getenv('SECRET_KEY')
if not secret_key:
    raise RuntimeError("SECRET_KEY environment variable must be set for security reasons.")
app.secret_key = secret_key
app.config['SESSION_COOKIE_SAMESITE'] = 'None'
app.config['SESSION_COOKIE_SECURE'] = True

# Configure CORS to allow credentials from known origins
allowed_origins = os.getenv('CORS_ALLOWED_ORIGINS', 'http://localhost:3000').split(',')
CORS(app, supports_credentials=True, origins=[o.strip() for o in allowed_origins])

# Initialize OAuth
oauth = init_oauth(app)
print(f"OAuth initialized: {oauth is not None}")
if oauth:
    try:
        google_client = oauth.create_client('google')
        print(f"Google OAuth client available: {google_client is not None}")
    except Exception as e:
        print(f"Error creating Google OAuth client: {e}")
    
    try:
        github_client = oauth.create_client('github')
        print(f"GitHub OAuth client available: {github_client is not None}")
    except Exception as e:
        print(f"Error creating GitHub OAuth client: {e}")



def get_db_connection(max_retries: int = 5, base_delay: float = 1.0):
    """Create a PostgreSQL database connection with automatic retry logic.

    Args:
        max_retries: Maximum number of connection attempts
        base_delay: Base delay between retries (exponential backoff)
    """
    db_url = os.getenv("DATABASE_URL", "postgresql://developer:devpassword@postgres:5432/canner_dev")

    # PostgreSQL connection with retry logic
    for attempt in range(max_retries + 1):
        try:
            conn = psycopg2.connect(db_url)
            conn.autocommit = True

            # Test the connection
            cursor = conn.cursor()
            cursor.execute("SELECT 1")
            cursor.close()

            if attempt > 0:
                logging.info(
                    f"✅ PostgreSQL connection established after {attempt} retries"
                )
            return conn

        except (psycopg2.OperationalError, psycopg2.DatabaseError) as e:
            if attempt == max_retries:
                logging.error(
                    f"❌ Failed to connect to PostgreSQL after {max_retries} attempts: {e}"
                )
                raise

            delay = base_delay * (2**attempt)  # Exponential backoff
            logging.warning(
                f"⚠️  PostgreSQL connection attempt {attempt + 1} failed, retrying in {delay}s: {e}"
            )
            time.sleep(delay)


def execute_query(conn, query: str, params: tuple = ()):
    """Execute a query with proper cursor handling for PostgreSQL."""
    cursor = conn.cursor(cursor_factory=psycopg2.extras.RealDictCursor)
    cursor.execute(query, params)
    # Handle both SELECT and RETURNING clauses
    if query.strip().upper().startswith("SELECT") or "RETURNING" in query.upper():
        return cursor.fetchall()
    return None


def init_db(max_retries: int = 10):
    """Initialize the database with required tables.
    
    Note: Schema is typically created via init.sql, this verifies connectivity.

    Args:
        max_retries: Maximum number of initialization attempts
    """
    for attempt in range(max_retries + 1):
        try:
            # Use DatabaseService to initialize the database
            DatabaseService.initialize()
            
            conn = get_db_connection()

<<<<<<< HEAD
            if is_postgres():
                # PostgreSQL schema
                query = """
                    CREATE TABLE IF NOT EXISTS responses (
                        id UUID PRIMARY KEY DEFAULT gen_random_uuid(),
                        title VARCHAR(255) NOT NULL,
                        content TEXT NOT NULL,
                        tags JSONB DEFAULT '[]'::jsonb,
                        user_id TEXT,
                        created_at TIMESTAMP WITH TIME ZONE DEFAULT CURRENT_TIMESTAMP,
                        updated_at TIMESTAMP WITH TIME ZONE DEFAULT CURRENT_TIMESTAMP
                    );
                """
            else:
                # SQLite schema
                query = """
                    CREATE TABLE IF NOT EXISTS responses (
                        id TEXT PRIMARY KEY,
                        title TEXT NOT NULL,
                        content TEXT NOT NULL,
                        tags TEXT,
                        user_id TEXT,
                        created_at TIMESTAMP DEFAULT CURRENT_TIMESTAMP,
                        updated_at TIMESTAMP DEFAULT CURRENT_TIMESTAMP
                    )
                """

            execute_query(conn, query)
=======
            # Verify the responses table exists (created via init.sql)
            query = "SELECT COUNT(*) FROM responses"
            cursor = conn.cursor()
            cursor.execute(query)
            cursor.close()
>>>>>>> 1e38a62a
            conn.close()

            if attempt > 0:
                logging.info(
                    f"✅ Database initialized (PostgreSQL) after {attempt} retries"
                )
            else:
                logging.info("✅ Database initialized (PostgreSQL)")
            return

        except Exception as e:
            if attempt == max_retries:
                logging.error(
                    f"❌ Failed to initialize database after {max_retries} attempts: {e}"
                )
                raise

            delay = 2**attempt  # Exponential backoff
            logging.warning(
                f"⚠️  Database initialization attempt {attempt + 1} failed, retrying in {delay}s: {e}"
            )
            time.sleep(delay)


def dict_from_row(row) -> Dict[str, Any]:
    """Convert a PostgreSQL database row to a dictionary."""
    # PostgreSQL RealDictRow - tags is already JSONB (list/dict)
    tags = row["tags"] if row["tags"] is not None else []
    if isinstance(tags, str):
        tags = json.loads(tags)

    return {
        "id": str(row["id"]),  # UUID to string for JSON
        "title": row["title"],
        "content": row["content"],
        "tags": tags,
        "user_id": row["user_id"] if "user_id" in row else None,
        "created_at": str(row["created_at"]) if row["created_at"] else None,
        "updated_at": str(row["updated_at"]) if row["updated_at"] else None,
    }


@app.route("/api/responses", methods=["GET"])
def get_responses():
    """Get all responses, optionally filtered by search query."""
    search = request.args.get("search", "")

    conn = get_db_connection()
<<<<<<< HEAD
    
    # Get user_id for current user if authenticated
    user_id = None
    if 'user_id' in session:
        user_id = session['user_id']
        logging.info(f"User {user_id} is authenticated")
    
    if search and user_id:
        if is_postgres():
            # PostgreSQL with ILIKE for case-insensitive search and JSONB contains
            query = '''
                SELECT * FROM responses 
                WHERE user_id = %s AND (title ILIKE %s OR content ILIKE %s OR tags::text ILIKE %s)
                ORDER BY created_at DESC
            '''
            search_term = f'%{search}%'
            rows = execute_query(conn, query, (user_id, search_term, search_term, search_term))
        else:
            # SQLite with LIKE
            query = '''
                SELECT * FROM responses 
                WHERE user_id = ? AND (title LIKE ? OR content LIKE ? OR tags LIKE ?)
                ORDER BY created_at DESC
            '''
            search_term = f'%{search}%'
            rows = execute_query(conn, query, (user_id, search_term, search_term, search_term))
    elif search:
        if is_postgres():
            # PostgreSQL with ILIKE for case-insensitive search and JSONB contains
            query = """
                SELECT * FROM responses
                WHERE title ILIKE %s OR content ILIKE %s OR tags::text ILIKE %s
                ORDER BY created_at DESC
            """
            search_term = f"%{search}%"
            rows = execute_query(conn, query, (search_term, search_term, search_term))
        else:
            # SQLite with LIKE
            query = """
                SELECT * FROM responses
                WHERE title LIKE ? OR content LIKE ? OR tags LIKE ?
                ORDER BY created_at DESC
            """
            search_term = f"%{search}%"
            rows = execute_query(conn, query, (search_term, search_term, search_term))
    elif user_id:
        if is_postgres():
            rows = execute_query(conn, 'SELECT * FROM responses WHERE user_id = %s ORDER BY created_at DESC', 
                               (user_id,))
        else:
            rows = execute_query(conn, 'SELECT * FROM responses WHERE user_id = ? ORDER BY created_at DESC', 
                               (user_id,))
=======

    if search:
        # PostgreSQL with ILIKE for case-insensitive search
        query = """
            SELECT * FROM responses
            WHERE title ILIKE %s OR content ILIKE %s OR tags::text ILIKE %s
            ORDER BY created_at DESC
        """
        search_term = f"%{search}%"
        rows = execute_query(conn, query, (search_term, search_term, search_term))
>>>>>>> 1e38a62a
    else:
        # If no user is authenticated, show responses without user_id (legacy responses)
        if is_postgres():
            rows = execute_query(conn, 'SELECT * FROM responses WHERE user_id IS NULL ORDER BY created_at DESC')
        else:
            rows = execute_query(conn, 'SELECT * FROM responses WHERE user_id IS NULL ORDER BY created_at DESC')
    
    conn.close()

    responses = [dict_from_row(row) for row in rows] if rows else []
    return jsonify(responses)


@app.route("/api/responses/<response_id>", methods=["GET"])
def get_response(response_id: str):
    """Get a single response by ID."""
    conn = get_db_connection()

    # PostgreSQL uses UUID type
    query = "SELECT * FROM responses WHERE id = %s"
    rows = execute_query(conn, query, (response_id,))

    conn.close()

    if not rows:
        return jsonify({"error": "Response not found"}), 404

    return jsonify(dict_from_row(rows[0]))


@app.route("/api/responses", methods=["POST"])
def create_response():
    """Create a new response."""
    data = request.get_json()
    
    if not data or 'title' not in data or 'content' not in data:
        return jsonify({'error': 'Title and content are required'}), 400
    
    title = data['title']
    content = data['content']
    tags = data.get('tags', [])
    
    # Get user_id for current user if authenticated
    user_id = None
    if 'user_id' in session:
        user_id = session['user_id']
    
    conn = get_db_connection()

<<<<<<< HEAD
    if is_postgres():
        # PostgreSQL with JSONB and auto-generated UUID
        query = '''
            INSERT INTO responses (title, content, tags, user_id) 
            VALUES (%s, %s, %s, %s) 
            RETURNING *
        '''
        rows = execute_query(conn, query, (title, content, json.dumps(tags), user_id))
        response_data = dict_from_row(rows[0]) if rows else None
    else:
        # SQLite with manual UUID
        response_id = str(uuid.uuid4())
        query = 'INSERT INTO responses (id, title, content, tags, user_id) VALUES (?, ?, ?, ?, ?)'
        execute_query(conn, query, (response_id, title, content, json.dumps(tags), user_id))
        
        # Fetch the created record
        rows = execute_query(
            conn, "SELECT * FROM responses WHERE id = ?", (response_id,)
        )
        response_data = dict_from_row(rows[0]) if rows else None
=======
    # PostgreSQL with JSONB and auto-generated UUID via RETURNING
    query = """
        INSERT INTO responses (title, content, tags)
        VALUES (%s, %s, %s)
        RETURNING *
    """
    rows = execute_query(conn, query, (title, content, json.dumps(tags)))
    response_data = dict_from_row(rows[0]) if rows else None
>>>>>>> 1e38a62a

    conn.close()

    if not response_data:
        return jsonify({"error": "Failed to create response"}), 500

    return jsonify(response_data), 201


@app.route("/api/responses/<response_id>", methods=["PATCH"])
def update_response(response_id: str):
    """Update an existing response (partial update)."""
    data = request.get_json()

    if not data:
        return jsonify({"error": "No data provided"}), 400

    conn = get_db_connection()

    # Check if response exists
    check_query = "SELECT * FROM responses WHERE id = %s"
    existing = execute_query(conn, check_query, (response_id,))
    
    if not existing:
        conn.close()
        return jsonify({"error": "Response not found"}), 404

    # Build update query dynamically based on provided fields
    updates = []
    params = []

    if "title" in data:
        updates.append("title = %s")
        params.append(data["title"])

    if "content" in data:
        updates.append("content = %s")
        params.append(data["content"])

    if "tags" in data:
        updates.append("tags = %s::jsonb")
        params.append(json.dumps(data["tags"]))

    if updates:
        # PostgreSQL automatically updates updated_at via trigger
        query = (
            f'UPDATE responses SET {", ".join(updates)} WHERE id = %s RETURNING *'
        )
        params.append(response_id)
        rows = execute_query(conn, query, params)
        response_data = dict_from_row(rows[0]) if rows else None
    else:
        response_data = dict_from_row(existing[0])

    conn.close()

    return jsonify(response_data)


@app.route("/api/responses/<response_id>", methods=["DELETE"])
def delete_response(response_id: str):
    """Delete a response."""
    conn = get_db_connection()

    # Check if response exists
    check_query = "SELECT * FROM responses WHERE id = %s"
    delete_query = "DELETE FROM responses WHERE id = %s"
    params = (response_id,)

    existing = execute_query(conn, check_query, params)
    if not existing:
        conn.close()
        return jsonify({"error": "Response not found"}), 404

    execute_query(conn, delete_query, params)
    conn.close()

    return "", 204


@app.route("/api/health", methods=["GET"])
def health_check():
    """Health check endpoint with database connectivity test."""
    try:
        # Test database connection
        conn = get_db_connection(max_retries=1)  # Quick test, don't wait long
        cursor = conn.cursor()
        cursor.execute("SELECT 1")
        conn.close()

        return jsonify(
            {
                "status": "healthy",
                "timestamp": datetime.now().isoformat(),
                "database": "PostgreSQL",
                "database_connected": True,
            }
        )
    except Exception as e:
<<<<<<< HEAD
        return jsonify({
            'status': 'unhealthy',
            'timestamp': datetime.now().isoformat(),
            'database': 'PostgreSQL' if is_postgres() else 'SQLite',
            'database_connected': False,
            'error': str(e)
        }), 503

# OAuth routes
@app.route('/api/auth/login/<provider>')
def oauth_login(provider):
    """Initiate OAuth login with the specified provider."""
    if provider not in ['google', 'github']:
        return jsonify({'error': 'Unsupported provider'}), 400
    
    # Check if OAuth is properly initialized
    if oauth is None:
        return jsonify({'error': 'OAuth not available'}), 500
    
    try:
        redirect_uri = url_for('oauth_callback', provider=provider, _external=True)
        return oauth.create_client(provider).authorize_redirect(redirect_uri)
    except Exception as e:
        print(f"OAuth login error: {e}")
        return jsonify({'error': 'OAuth login failed'}), 500

@app.route('/api/auth/callback/<provider>')
def oauth_callback(provider):
    """Handle OAuth callback from the provider."""
    if provider not in ['google', 'github']:
        return jsonify({'error': 'Unsupported provider'}), 400
    
    # Check if OAuth is properly initialized
    if oauth is None:
        return jsonify({'error': 'OAuth not available'}), 500
    
    try:
        print(f"Processing OAuth callback for {provider}")
        token = oauth.create_client(provider).authorize_access_token()
        print(f"Received token: {token}")
        
        # Extract token value
        token_value = token.get('access_token') if isinstance(token, dict) else token
        print(f"Token value: {token_value}")
        
        user = authenticate_user(provider, token_value)
        print(f"Authenticated user: {user}")
        
        if not user:
            print("Authentication failed - no user returned")
            return jsonify({'error': 'Authentication failed'}), 401
        
        # Store user info in session
        session['user_id'] = user.id
        session['user_provider'] = user.provider
        session['user_email'] = user.email
        session['user_name'] = user.name
        session.permanent = True  # Make session permanent
        print(f"User session stored: {session}")
        
        # Redirect to frontend with success message
        frontend_url = os.getenv('FRONTEND_URL', 'http://localhost:3000')
        return f'''
        <html>
        <head>
            <title>Authentication Success</title>
        </head>
        <body>
            <script>
                // Send message to opener window
                if (window.opener) {{
                    window.opener.postMessage({{"type": "oauth-success"}}, "{frontend_url}");
                }}
                // Close this window
                window.close();
            </script>
            <div style="text-align: center; padding: 20px;">
                <h2>Authentication Successful!</h2>
                <p>You can close this window and return to the application.</p>
                <button onclick="window.close()">Close Window</button>
            </div>
        </body>
        </html>
        '''
        
    except Exception as e:
        print(f"OAuth callback error: {e}")
        import traceback
        traceback.print_exc()
        return jsonify({'error': 'Authentication failed'}), 500

@app.route('/api/auth/logout')
def logout():
    """Logout the current user."""
    session.clear()
    return jsonify({'message': 'Logged out successfully'})

@app.route('/api/auth/user')
def get_current_user():
    """Get the current authenticated user."""
    if 'user_id' not in session:
        return jsonify({'error': 'Not authenticated'}), 401
    
    # Get user by actual user ID instead of provider ID
    user = DatabaseService.get_user_by_id(session['user_id'])
    
    if not user:
        return jsonify({'error': 'User not found'}), 404
    
    return jsonify({
        'id': user.id,
        'email': user.email,
        'name': user.name,
        'provider': user.provider,
        'avatar_url': user.avatar_url
    })

if __name__ == '__main__':
=======
        return (
            jsonify(
                {
                    "status": "unhealthy",
                    "timestamp": datetime.now().isoformat(),
                    "database": "PostgreSQL",
                    "database_connected": False,
                    "error": str(e),
                }
            ),
            503,
        )


if __name__ == "__main__":
>>>>>>> 1e38a62a
    # Configure logging
    logging.basicConfig(
        level=logging.INFO, format="%(asctime)s - %(levelname)s - %(message)s"
    )

    # Show which database we're using
    db_url = os.getenv("DATABASE_URL", "postgresql://developer:devpassword@postgres:5432/canner_dev")
    logging.info(f"🔧 Using DATABASE_URL: {db_url}")

    try:
        # Initialize database with retry logic
        logging.info("🔄 Initializing database...")
        init_db()

        logging.info("🚀 Starting Flask server on http://0.0.0.0:5000")
        app.run(debug=True, host="0.0.0.0", port=5000)

    except Exception as e:
        logging.error(f"❌ Failed to start application: {e}")
        exit(1)<|MERGE_RESOLUTION|>--- conflicted
+++ resolved
@@ -5,17 +5,6 @@
 import logging
 import os
 import time
-<<<<<<< HEAD
-import uuid
-from typing import Dict, Any, Union
-from dotenv import load_dotenv
-from auth import init_oauth, authenticate_user
-from database import DatabaseService
-from datetime import datetime
-
-# Load environment variables
-load_dotenv()
-=======
 from datetime import datetime
 from typing import Any, Dict
 
@@ -23,7 +12,6 @@
 import psycopg2.extras
 from flask import Flask, jsonify, request
 from flask_cors import CORS
->>>>>>> 1e38a62a
 
 app = Flask(__name__)
 secret_key = os.getenv('SECRET_KEY')
@@ -120,42 +108,11 @@
             
             conn = get_db_connection()
 
-<<<<<<< HEAD
-            if is_postgres():
-                # PostgreSQL schema
-                query = """
-                    CREATE TABLE IF NOT EXISTS responses (
-                        id UUID PRIMARY KEY DEFAULT gen_random_uuid(),
-                        title VARCHAR(255) NOT NULL,
-                        content TEXT NOT NULL,
-                        tags JSONB DEFAULT '[]'::jsonb,
-                        user_id TEXT,
-                        created_at TIMESTAMP WITH TIME ZONE DEFAULT CURRENT_TIMESTAMP,
-                        updated_at TIMESTAMP WITH TIME ZONE DEFAULT CURRENT_TIMESTAMP
-                    );
-                """
-            else:
-                # SQLite schema
-                query = """
-                    CREATE TABLE IF NOT EXISTS responses (
-                        id TEXT PRIMARY KEY,
-                        title TEXT NOT NULL,
-                        content TEXT NOT NULL,
-                        tags TEXT,
-                        user_id TEXT,
-                        created_at TIMESTAMP DEFAULT CURRENT_TIMESTAMP,
-                        updated_at TIMESTAMP DEFAULT CURRENT_TIMESTAMP
-                    )
-                """
-
-            execute_query(conn, query)
-=======
             # Verify the responses table exists (created via init.sql)
             query = "SELECT COUNT(*) FROM responses"
             cursor = conn.cursor()
             cursor.execute(query)
             cursor.close()
->>>>>>> 1e38a62a
             conn.close()
 
             if attempt > 0:
@@ -204,60 +161,6 @@
     search = request.args.get("search", "")
 
     conn = get_db_connection()
-<<<<<<< HEAD
-    
-    # Get user_id for current user if authenticated
-    user_id = None
-    if 'user_id' in session:
-        user_id = session['user_id']
-        logging.info(f"User {user_id} is authenticated")
-    
-    if search and user_id:
-        if is_postgres():
-            # PostgreSQL with ILIKE for case-insensitive search and JSONB contains
-            query = '''
-                SELECT * FROM responses 
-                WHERE user_id = %s AND (title ILIKE %s OR content ILIKE %s OR tags::text ILIKE %s)
-                ORDER BY created_at DESC
-            '''
-            search_term = f'%{search}%'
-            rows = execute_query(conn, query, (user_id, search_term, search_term, search_term))
-        else:
-            # SQLite with LIKE
-            query = '''
-                SELECT * FROM responses 
-                WHERE user_id = ? AND (title LIKE ? OR content LIKE ? OR tags LIKE ?)
-                ORDER BY created_at DESC
-            '''
-            search_term = f'%{search}%'
-            rows = execute_query(conn, query, (user_id, search_term, search_term, search_term))
-    elif search:
-        if is_postgres():
-            # PostgreSQL with ILIKE for case-insensitive search and JSONB contains
-            query = """
-                SELECT * FROM responses
-                WHERE title ILIKE %s OR content ILIKE %s OR tags::text ILIKE %s
-                ORDER BY created_at DESC
-            """
-            search_term = f"%{search}%"
-            rows = execute_query(conn, query, (search_term, search_term, search_term))
-        else:
-            # SQLite with LIKE
-            query = """
-                SELECT * FROM responses
-                WHERE title LIKE ? OR content LIKE ? OR tags LIKE ?
-                ORDER BY created_at DESC
-            """
-            search_term = f"%{search}%"
-            rows = execute_query(conn, query, (search_term, search_term, search_term))
-    elif user_id:
-        if is_postgres():
-            rows = execute_query(conn, 'SELECT * FROM responses WHERE user_id = %s ORDER BY created_at DESC', 
-                               (user_id,))
-        else:
-            rows = execute_query(conn, 'SELECT * FROM responses WHERE user_id = ? ORDER BY created_at DESC', 
-                               (user_id,))
-=======
 
     if search:
         # PostgreSQL with ILIKE for case-insensitive search
@@ -268,7 +171,6 @@
         """
         search_term = f"%{search}%"
         rows = execute_query(conn, query, (search_term, search_term, search_term))
->>>>>>> 1e38a62a
     else:
         # If no user is authenticated, show responses without user_id (legacy responses)
         if is_postgres():
@@ -318,28 +220,6 @@
     
     conn = get_db_connection()
 
-<<<<<<< HEAD
-    if is_postgres():
-        # PostgreSQL with JSONB and auto-generated UUID
-        query = '''
-            INSERT INTO responses (title, content, tags, user_id) 
-            VALUES (%s, %s, %s, %s) 
-            RETURNING *
-        '''
-        rows = execute_query(conn, query, (title, content, json.dumps(tags), user_id))
-        response_data = dict_from_row(rows[0]) if rows else None
-    else:
-        # SQLite with manual UUID
-        response_id = str(uuid.uuid4())
-        query = 'INSERT INTO responses (id, title, content, tags, user_id) VALUES (?, ?, ?, ?, ?)'
-        execute_query(conn, query, (response_id, title, content, json.dumps(tags), user_id))
-        
-        # Fetch the created record
-        rows = execute_query(
-            conn, "SELECT * FROM responses WHERE id = ?", (response_id,)
-        )
-        response_data = dict_from_row(rows[0]) if rows else None
-=======
     # PostgreSQL with JSONB and auto-generated UUID via RETURNING
     query = """
         INSERT INTO responses (title, content, tags)
@@ -348,7 +228,6 @@
     """
     rows = execute_query(conn, query, (title, content, json.dumps(tags)))
     response_data = dict_from_row(rows[0]) if rows else None
->>>>>>> 1e38a62a
 
     conn.close()
 
@@ -448,126 +327,6 @@
             }
         )
     except Exception as e:
-<<<<<<< HEAD
-        return jsonify({
-            'status': 'unhealthy',
-            'timestamp': datetime.now().isoformat(),
-            'database': 'PostgreSQL' if is_postgres() else 'SQLite',
-            'database_connected': False,
-            'error': str(e)
-        }), 503
-
-# OAuth routes
-@app.route('/api/auth/login/<provider>')
-def oauth_login(provider):
-    """Initiate OAuth login with the specified provider."""
-    if provider not in ['google', 'github']:
-        return jsonify({'error': 'Unsupported provider'}), 400
-    
-    # Check if OAuth is properly initialized
-    if oauth is None:
-        return jsonify({'error': 'OAuth not available'}), 500
-    
-    try:
-        redirect_uri = url_for('oauth_callback', provider=provider, _external=True)
-        return oauth.create_client(provider).authorize_redirect(redirect_uri)
-    except Exception as e:
-        print(f"OAuth login error: {e}")
-        return jsonify({'error': 'OAuth login failed'}), 500
-
-@app.route('/api/auth/callback/<provider>')
-def oauth_callback(provider):
-    """Handle OAuth callback from the provider."""
-    if provider not in ['google', 'github']:
-        return jsonify({'error': 'Unsupported provider'}), 400
-    
-    # Check if OAuth is properly initialized
-    if oauth is None:
-        return jsonify({'error': 'OAuth not available'}), 500
-    
-    try:
-        print(f"Processing OAuth callback for {provider}")
-        token = oauth.create_client(provider).authorize_access_token()
-        print(f"Received token: {token}")
-        
-        # Extract token value
-        token_value = token.get('access_token') if isinstance(token, dict) else token
-        print(f"Token value: {token_value}")
-        
-        user = authenticate_user(provider, token_value)
-        print(f"Authenticated user: {user}")
-        
-        if not user:
-            print("Authentication failed - no user returned")
-            return jsonify({'error': 'Authentication failed'}), 401
-        
-        # Store user info in session
-        session['user_id'] = user.id
-        session['user_provider'] = user.provider
-        session['user_email'] = user.email
-        session['user_name'] = user.name
-        session.permanent = True  # Make session permanent
-        print(f"User session stored: {session}")
-        
-        # Redirect to frontend with success message
-        frontend_url = os.getenv('FRONTEND_URL', 'http://localhost:3000')
-        return f'''
-        <html>
-        <head>
-            <title>Authentication Success</title>
-        </head>
-        <body>
-            <script>
-                // Send message to opener window
-                if (window.opener) {{
-                    window.opener.postMessage({{"type": "oauth-success"}}, "{frontend_url}");
-                }}
-                // Close this window
-                window.close();
-            </script>
-            <div style="text-align: center; padding: 20px;">
-                <h2>Authentication Successful!</h2>
-                <p>You can close this window and return to the application.</p>
-                <button onclick="window.close()">Close Window</button>
-            </div>
-        </body>
-        </html>
-        '''
-        
-    except Exception as e:
-        print(f"OAuth callback error: {e}")
-        import traceback
-        traceback.print_exc()
-        return jsonify({'error': 'Authentication failed'}), 500
-
-@app.route('/api/auth/logout')
-def logout():
-    """Logout the current user."""
-    session.clear()
-    return jsonify({'message': 'Logged out successfully'})
-
-@app.route('/api/auth/user')
-def get_current_user():
-    """Get the current authenticated user."""
-    if 'user_id' not in session:
-        return jsonify({'error': 'Not authenticated'}), 401
-    
-    # Get user by actual user ID instead of provider ID
-    user = DatabaseService.get_user_by_id(session['user_id'])
-    
-    if not user:
-        return jsonify({'error': 'User not found'}), 404
-    
-    return jsonify({
-        'id': user.id,
-        'email': user.email,
-        'name': user.name,
-        'provider': user.provider,
-        'avatar_url': user.avatar_url
-    })
-
-if __name__ == '__main__':
-=======
         return (
             jsonify(
                 {
@@ -583,7 +342,6 @@
 
 
 if __name__ == "__main__":
->>>>>>> 1e38a62a
     # Configure logging
     logging.basicConfig(
         level=logging.INFO, format="%(asctime)s - %(levelname)s - %(message)s"
