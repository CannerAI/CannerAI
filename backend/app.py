<<<<<<< HEAD
from flask import Flask, request, jsonify, session, redirect, url_for
from flask_cors import CORS
from flasgger import Swagger
import sqlite3
=======
>>>>>>> 3327bb52
import json
import logging
import os
import sqlite3
import time
import uuid
<<<<<<< HEAD
from typing import List, Dict, Any, Optional, Union
from urllib.parse import urlparse
import logging
from dotenv import load_dotenv
from auth import init_oauth, authenticate_user
from database import DatabaseService
from middleware import require_auth, get_current_user_id
from models import Profile

# Load environment variables
load_dotenv()
=======
from datetime import datetime
from typing import Any, Dict, Union

from flask import Flask, jsonify, request
from flask_cors import CORS
>>>>>>> 3327bb52

# Try to import PostgreSQL driver
try:
    import psycopg2
    import psycopg2.extras

    POSTGRES_AVAILABLE = True
except ImportError:
    POSTGRES_AVAILABLE = False
    print("⚠️  psycopg2 not available. PostgreSQL support disabled.")

app = Flask(__name__)
app.secret_key = os.getenv('SECRET_KEY', 'fallback-secret-key-change-in-production')
app.config['SESSION_COOKIE_SAMESITE'] = 'None'
app.config['SESSION_COOKIE_SECURE'] = True

# Configure CORS to allow credentials from known origins
allowed_origins = os.getenv('CORS_ALLOWED_ORIGINS', 'http://localhost:3000').split(',')
CORS(app, supports_credentials=True, origins=[o.strip() for o in allowed_origins])

# Initialize OAuth
oauth = init_oauth(app)
print(f"OAuth initialized: {oauth is not None}")
if oauth:
    try:
        google_client = oauth.create_client('google')
        print(f"Google OAuth client available: {google_client is not None}")
    except Exception as e:
        print(f"Error creating Google OAuth client: {e}")
    
    try:
        github_client = oauth.create_client('github')
        print(f"GitHub OAuth client available: {github_client is not None}")
    except Exception as e:
        print(f"Error creating GitHub OAuth client: {e}")

# Database configuration
DATABASE_URL = os.getenv("DATABASE_URL", "sqlite:///responses.db")
DATABASE = "responses.db"  # Fallback for SQLite


def get_db_connection(max_retries: int = 5, base_delay: float = 1.0):
    """Create a database connection with automatic retry logic.

    Args:
        max_retries: Maximum number of connection attempts
        base_delay: Base delay between retries (exponential backoff)
    """
    db_url = os.getenv("DATABASE_URL", "sqlite:///responses.db")

    if db_url.startswith("postgresql://") or db_url.startswith("postgres://"):
        if not POSTGRES_AVAILABLE:
            raise ImportError("PostgreSQL URL provided but psycopg2 not installed")

        # PostgreSQL connection with retry logic
        for attempt in range(max_retries + 1):
            try:
                conn = psycopg2.connect(db_url)
                conn.autocommit = True

                # Test the connection
                cursor = conn.cursor()
                cursor.execute("SELECT 1")
                cursor.close()

                if attempt > 0:
                    logging.info(
                        f"✅ PostgreSQL connection established after {attempt} retries"
                    )
                return conn

            except (psycopg2.OperationalError, psycopg2.DatabaseError) as e:
                if attempt == max_retries:
                    logging.error(
                        f"❌ Failed to connect to PostgreSQL after {max_retries} attempts: {e}"
                    )
                    raise

                delay = base_delay * (2**attempt)  # Exponential backoff
                logging.warning(
                    f"⚠️  PostgreSQL connection attempt {attempt + 1} failed, retrying in {delay}s: {e}"
                )
                time.sleep(delay)
    else:
        # SQLite connection (default) - no retry needed for local files
        # Extract path from URL if it's a sqlite:// URL, otherwise use as-is
        if db_url.startswith("sqlite:///"):
            db_path = db_url[10:]  # Remove 'sqlite:///' prefix
        elif db_url.startswith("sqlite://"):
            db_path = db_url[9:]  # Remove 'sqlite://' prefix
        else:
            db_path = db_url

        # Ensure directory exists for SQLite
        os.makedirs(
            os.path.dirname(db_path) if os.path.dirname(db_path) else ".", exist_ok=True
        )

        conn = sqlite3.connect(db_path)
        conn.row_factory = sqlite3.Row
        return conn


def is_postgres():
    """Check if we're using PostgreSQL."""
    db_url = os.getenv("DATABASE_URL", "sqlite:///responses.db")
    return db_url.startswith("postgresql://") or db_url.startswith("postgres://")


def execute_query(conn, query: str, params: tuple = ()) -> Union[list, None]:
    """Execute a query with proper cursor handling for both SQLite and PostgreSQL."""
    if is_postgres():
        cursor = conn.cursor(cursor_factory=psycopg2.extras.RealDictCursor)
        cursor.execute(query, params)
        # Handle both SELECT and RETURNING clauses
        if query.strip().upper().startswith("SELECT") or "RETURNING" in query.upper():
            return cursor.fetchall()
        return None
    else:
        cursor = conn.execute(query, params)
        if query.strip().upper().startswith("SELECT"):
            return cursor.fetchall()
        conn.commit()
        return None


def init_db(max_retries: int = 10):
    """Initialize the database with required tables.

    Args:
        max_retries: Maximum number of initialization attempts
    """
    for attempt in range(max_retries + 1):
        try:
<<<<<<< HEAD
            # Use DatabaseService to initialize the database
            DatabaseService.initialize()
            
            db_type = 'PostgreSQL' if is_postgres() else 'SQLite'
=======
            conn = get_db_connection()

            if is_postgres():
                # PostgreSQL schema
                query = """
                    CREATE TABLE IF NOT EXISTS responses (
                        id UUID PRIMARY KEY DEFAULT gen_random_uuid(),
                        title VARCHAR(255) NOT NULL,
                        content TEXT NOT NULL,
                        tags JSONB DEFAULT '[]'::jsonb,
                        created_at TIMESTAMP WITH TIME ZONE DEFAULT CURRENT_TIMESTAMP,
                        updated_at TIMESTAMP WITH TIME ZONE DEFAULT CURRENT_TIMESTAMP
                    );
                """
            else:
                # SQLite schema
                query = """
                    CREATE TABLE IF NOT EXISTS responses (
                        id TEXT PRIMARY KEY,
                        title TEXT NOT NULL,
                        content TEXT NOT NULL,
                        tags TEXT,
                        created_at TIMESTAMP DEFAULT CURRENT_TIMESTAMP,
                        updated_at TIMESTAMP DEFAULT CURRENT_TIMESTAMP
                    )
                """

            execute_query(conn, query)
            conn.close()

            db_type = "PostgreSQL" if is_postgres() else "SQLite"
>>>>>>> 3327bb52
            if attempt > 0:
                logging.info(
                    f"✅ Database initialized ({db_type}) after {attempt} retries"
                )
            else:
                logging.info(f"✅ Database initialized ({db_type})")
            return

        except Exception as e:
            if attempt == max_retries:
                logging.error(
                    f"❌ Failed to initialize database after {max_retries} attempts: {e}"
                )
                raise

            delay = 2**attempt  # Exponential backoff
            logging.warning(
                f"⚠️  Database initialization attempt {attempt + 1} failed, retrying in {delay}s: {e}"
            )
            time.sleep(delay)


def dict_from_row(row) -> Dict[str, Any]:
    """Convert a database row to a dictionary."""
    if is_postgres():
        # PostgreSQL RealDictRow - tags is already JSONB (list/dict)
        tags = row["tags"] if row["tags"] is not None else []
        if isinstance(tags, str):
            tags = json.loads(tags)
    else:
        # SQLite Row - tags is JSON string
        tags = json.loads(row["tags"]) if row["tags"] else []

    return {
        "id": str(row["id"]),  # Ensure ID is always string for consistency
        "title": row["title"],
        "content": row["content"],
        "tags": tags,
        "created_at": str(row["created_at"]) if row["created_at"] else None,
        "updated_at": str(row["updated_at"]) if row["updated_at"] else None,
    }


@app.route("/api/responses", methods=["GET"])
def get_responses():
    """Get all responses, optionally filtered by search query."""
    search = request.args.get("search", "")

    conn = get_db_connection()
<<<<<<< HEAD
    
    # Get active profile for current user if authenticated
    profile_id = None
    if 'user_id' in session:
        user_id = session['user_id']
        profile = DatabaseService.get_active_profile_by_user_id(user_id)
        if profile:
            profile_id = profile.id
        logging.info(f"User {user_id} active profile: {profile_id} ({profile.profile_name if profile else 'None'})")
    
    if search and profile_id:
        if is_postgres():
            # PostgreSQL with ILIKE for case-insensitive search and JSONB contains
            query = '''
                SELECT * FROM responses 
                WHERE profile_id = %s AND (title ILIKE %s OR content ILIKE %s OR tags::text ILIKE %s)
                ORDER BY created_at DESC
            '''
            search_term = f'%{search}%'
            rows = execute_query(conn, query, (profile_id, search_term, search_term, search_term))
        else:
            # SQLite with LIKE
            query = '''
                SELECT * FROM responses 
                WHERE profile_id = ? AND (title LIKE ? OR content LIKE ? OR tags LIKE ?)
                ORDER BY created_at DESC
            '''
            search_term = f'%{search}%'
            rows = execute_query(conn, query, (profile_id, search_term, search_term, search_term))
    elif search:
=======

    if search:
>>>>>>> 3327bb52
        if is_postgres():
            # PostgreSQL with ILIKE for case-insensitive search and JSONB contains
            query = """
                SELECT * FROM responses
                WHERE title ILIKE %s OR content ILIKE %s OR tags::text ILIKE %s
                ORDER BY created_at DESC
            """
            search_term = f"%{search}%"
            rows = execute_query(conn, query, (search_term, search_term, search_term))
        else:
            # SQLite with LIKE
            query = """
                SELECT * FROM responses
                WHERE title LIKE ? OR content LIKE ? OR tags LIKE ?
                ORDER BY created_at DESC
            """
            search_term = f"%{search}%"
            rows = execute_query(conn, query, (search_term, search_term, search_term))
    elif profile_id:
        if is_postgres():
            rows = execute_query(conn, 'SELECT * FROM responses WHERE profile_id = %s ORDER BY created_at DESC', 
                               (profile_id,))
        else:
            rows = execute_query(conn, 'SELECT * FROM responses WHERE profile_id = ? ORDER BY created_at DESC', 
                               (profile_id,))
    else:
<<<<<<< HEAD
        # If no profile is active, show responses without profile_id (legacy responses)
        if is_postgres():
            rows = execute_query(conn, 'SELECT * FROM responses WHERE profile_id IS NULL ORDER BY created_at DESC')
        else:
            rows = execute_query(conn, 'SELECT * FROM responses WHERE profile_id IS NULL ORDER BY created_at DESC')
    
=======
        rows = execute_query(conn, "SELECT * FROM responses ORDER BY created_at DESC")

>>>>>>> 3327bb52
    conn.close()

    responses = [dict_from_row(row) for row in rows] if rows else []
    return jsonify(responses)


@app.route("/api/responses/<response_id>", methods=["GET"])
def get_response(response_id: str):
    """Get a single response by ID."""
    conn = get_db_connection()

    if is_postgres():
        # PostgreSQL uses UUID type
        query = "SELECT * FROM responses WHERE id = %s"
        rows = execute_query(conn, query, (response_id,))
    else:
        # SQLite uses TEXT
        query = "SELECT * FROM responses WHERE id = ?"
        rows = execute_query(conn, query, (response_id,))

    conn.close()

    if not rows:
        return jsonify({"error": "Response not found"}), 404

    return jsonify(dict_from_row(rows[0]))


@app.route("/api/responses", methods=["POST"])
def create_response():
    """Create a new response."""
    data = request.get_json()
<<<<<<< HEAD
    
    if not data or 'title' not in data or 'content' not in data:
        return jsonify({'error': 'Title and content are required'}), 400
    
    title = data['title']
    content = data['content']
    tags = data.get('tags', [])
    
    # Get active profile for current user if authenticated
    profile_id = None
    if 'user_id' in session:
        user_id = session['user_id']
        profile = DatabaseService.get_active_profile_by_user_id(user_id)
        if profile:
            profile_id = profile.id
    
=======

    if not data or "title" not in data or "content" not in data:
        return jsonify({"error": "Title and content are required"}), 400

    title = data["title"]
    content = data["content"]
    tags = data.get("tags", [])

>>>>>>> 3327bb52
    conn = get_db_connection()

    if is_postgres():
        # PostgreSQL with JSONB and auto-generated UUID
<<<<<<< HEAD
        query = '''
            INSERT INTO responses (title, content, tags, profile_id) 
            VALUES (%s, %s, %s, %s) 
            RETURNING *
        '''
        rows = execute_query(conn, query, (title, content, json.dumps(tags), profile_id))
=======
        query = """
            INSERT INTO responses (title, content, tags)
            VALUES (%s, %s, %s)
            RETURNING *
        """
        rows = execute_query(conn, query, (title, content, json.dumps(tags)))
>>>>>>> 3327bb52
        response_data = dict_from_row(rows[0]) if rows else None
    else:
        # SQLite with manual UUID
        response_id = str(uuid.uuid4())
<<<<<<< HEAD
        query = 'INSERT INTO responses (id, title, content, tags, profile_id) VALUES (?, ?, ?, ?, ?)'
        execute_query(conn, query, (response_id, title, content, json.dumps(tags), profile_id))
        
=======
        query = "INSERT INTO responses (id, title, content, tags) VALUES (?, ?, ?, ?)"
        execute_query(conn, query, (response_id, title, content, json.dumps(tags)))

>>>>>>> 3327bb52
        # Fetch the created record
        rows = execute_query(
            conn, "SELECT * FROM responses WHERE id = ?", (response_id,)
        )
        response_data = dict_from_row(rows[0]) if rows else None

    conn.close()

    if not response_data:
        return jsonify({"error": "Failed to create response"}), 500

    return jsonify(response_data), 201


@app.route("/api/responses/<response_id>", methods=["PUT"])
def update_response(response_id: str):
    """Update an existing response."""
    data = request.get_json()

    if not data:
        return jsonify({"error": "No data provided"}), 400

    conn = get_db_connection()

    # Check if response exists
    if is_postgres():
        check_query = "SELECT * FROM responses WHERE id = %s"
        check_params = (response_id,)
    else:
        check_query = "SELECT * FROM responses WHERE id = ?"
        check_params = (response_id,)

    existing = execute_query(conn, check_query, check_params)
    if not existing:
        conn.close()
        return jsonify({"error": "Response not found"}), 404

    # Build update query dynamically based on provided fields
    updates = []
    params = []

    if "title" in data:
        updates.append("title = %s" if is_postgres() else "title = ?")
        params.append(data["title"])

    if "content" in data:
        updates.append("content = %s" if is_postgres() else "content = ?")
        params.append(data["content"])

    if "tags" in data:
        if is_postgres():
            updates.append("tags = %s::jsonb")
            params.append(json.dumps(data["tags"]))
        else:
            updates.append("tags = ?")
            params.append(json.dumps(data["tags"]))

    if updates:
        if is_postgres():
            updates.append("updated_at = CURRENT_TIMESTAMP")
            query = (
                f'UPDATE responses SET {", ".join(updates)} WHERE id = %s RETURNING *'
            )
            params.append(response_id)
            rows = execute_query(conn, query, params)
            response_data = dict_from_row(rows[0]) if rows else None
        else:
            updates.append("updated_at = CURRENT_TIMESTAMP")
            query = f'UPDATE responses SET {", ".join(updates)} WHERE id = ?'
            params.append(response_id)
            execute_query(conn, query, params)

            # Fetch updated record
            rows = execute_query(
                conn, "SELECT * FROM responses WHERE id = ?", (response_id,)
            )
            response_data = dict_from_row(rows[0]) if rows else None
    else:
        response_data = dict_from_row(existing[0])

    conn.close()

    return jsonify(response_data)


@app.route("/api/responses/<response_id>", methods=["DELETE"])
def delete_response(response_id: str):
    """Delete a response."""
    conn = get_db_connection()

    # Check if response exists
    if is_postgres():
        check_query = "SELECT * FROM responses WHERE id = %s"
        delete_query = "DELETE FROM responses WHERE id = %s"
        params = (response_id,)
    else:
        check_query = "SELECT * FROM responses WHERE id = ?"
        delete_query = "DELETE FROM responses WHERE id = ?"
        params = (response_id,)

    existing = execute_query(conn, check_query, params)
    if not existing:
        conn.close()
        return jsonify({"error": "Response not found"}), 404

    execute_query(conn, delete_query, params)
    conn.close()

    return "", 204


@app.route("/api/health", methods=["GET"])
def health_check():
    """Health check endpoint with database connectivity test."""
    try:
        # Test database connection
        conn = get_db_connection(max_retries=1)  # Quick test, don't wait long
        cursor = conn.cursor() if is_postgres() else conn

        if is_postgres():
            cursor.execute("SELECT 1")
        else:
            cursor.execute("SELECT 1")

        conn.close()

        return jsonify(
            {
                "status": "healthy",
                "timestamp": datetime.now().isoformat(),
                "database": "PostgreSQL" if is_postgres() else "SQLite",
                "database_connected": True,
            }
        )
    except Exception as e:
<<<<<<< HEAD
        return jsonify({
            'status': 'unhealthy',
            'timestamp': datetime.now().isoformat(),
            'database': 'PostgreSQL' if is_postgres() else 'SQLite',
            'database_connected': False,
            'error': str(e)
        }), 503

# OAuth routes
@app.route('/api/auth/login/<provider>')
def oauth_login(provider):
    """Initiate OAuth login with the specified provider."""
    if provider not in ['google', 'github']:
        return jsonify({'error': 'Unsupported provider'}), 400
    
    # Check if OAuth is properly initialized
    if oauth is None:
        return jsonify({'error': 'OAuth not available'}), 500
    
    try:
        redirect_uri = url_for('oauth_callback', provider=provider, _external=True)
        return oauth.create_client(provider).authorize_redirect(redirect_uri)
    except Exception as e:
        print(f"OAuth login error: {e}")
        return jsonify({'error': 'OAuth login failed'}), 500

@app.route('/api/auth/callback/<provider>')
def oauth_callback(provider):
    """Handle OAuth callback from the provider."""
    if provider not in ['google', 'github']:
        return jsonify({'error': 'Unsupported provider'}), 400
    
    # Check if OAuth is properly initialized
    if oauth is None:
        return jsonify({'error': 'OAuth not available'}), 500
    
    try:
        print(f"Processing OAuth callback for {provider}")
        token = oauth.create_client(provider).authorize_access_token()
        print(f"Received token: {token}")
        
        # Extract token value
        token_value = token.get('access_token') if isinstance(token, dict) else token
        print(f"Token value: {token_value}")
        
        user = authenticate_user(provider, token_value)
        print(f"Authenticated user: {user}")
        
        if not user:
            print("Authentication failed - no user returned")
            return jsonify({'error': 'Authentication failed'}), 401
        
        # Store user info in session
        session['user_id'] = user.id
        session['user_provider'] = user.provider
        session['user_email'] = user.email
        session['user_name'] = user.name
        session.permanent = True  # Make session permanent
        print(f"User session stored: {session}")
        
        # Redirect to frontend with success message
        frontend_url = os.getenv('FRONTEND_URL', 'http://localhost:3000')
        return '''
        <html>
        <head>
            <title>Authentication Success</title>
        </head>
        <body>
            <script>
                // Send message to opener window
                if (window.opener) {
                    window.opener.postMessage({"type": "oauth-success"}, "*");
                }
                // Close this window
                window.close();
            </script>
            <div style="text-align: center; padding: 20px;">
                <h2>Authentication Successful!</h2>
                <p>You can close this window and return to the application.</p>
                <button onclick="window.close()">Close Window</button>
            </div>
        </body>
        </html>
        '''
        
    except Exception as e:
        print(f"OAuth callback error: {e}")
        import traceback
        traceback.print_exc()
        return jsonify({'error': 'Authentication failed'}), 500

@app.route('/api/auth/logout')
def logout():
    """Logout the current user."""
    session.clear()
    return jsonify({'message': 'Logged out successfully'})

# Profile management endpoints
@app.route('/api/profiles', methods=['GET'])
@require_auth
def get_profiles():
    """Get all profiles for the current user."""
    user_id = get_current_user_id()
    profiles = DatabaseService.get_profiles_by_user_id(user_id)
    return jsonify([profile.to_dict() for profile in profiles])

@app.route('/api/profiles/active', methods=['GET'])
@require_auth
def get_active_profile():
    """Get the active profile for the current user."""
    user_id = get_current_user_id()
    profile = DatabaseService.get_active_profile_by_user_id(user_id)
    if not profile:
        return jsonify({'error': 'No active profile found'}), 404
    return jsonify(profile.to_dict())

@app.route('/api/profiles', methods=['POST'])
@require_auth
def create_profile():
    """Create a new profile for the current user."""
    user_id = get_current_user_id()
    data = request.get_json()
    
    if not data or 'profile_name' not in data or 'topic' not in data:
        return jsonify({'error': 'Profile name and topic are required'}), 400
    
    # Check if this is the first profile for the user
    existing_profiles = DatabaseService.get_profiles_by_user_id(user_id)
    is_active = len(existing_profiles) == 0  # Make first profile active by default
    
    try:
        profile = DatabaseService.create_profile(
            user_id=user_id,
            profile_name=data['profile_name'],
            topic=data['topic'],
            is_active=is_active
        )
        return jsonify(profile.to_dict()), 201
    except Exception as e:
        print(f"Error creating profile: {e}")
        return jsonify({'error': 'Failed to create profile'}), 500

@app.route('/api/profiles/<profile_id>/activate', methods=['POST'])
@require_auth
def activate_profile(profile_id):
    """Activate a profile for the current user."""
    user_id = get_current_user_id()
    profile = DatabaseService.update_profile_active_status(profile_id, user_id, True)
    
    if not profile:
        return jsonify({'error': 'Profile not found or access denied'}), 404
    
    return jsonify(profile.to_dict())

@app.route('/api/profiles/<profile_id>', methods=['DELETE'])
@require_auth
def delete_profile(profile_id):
    """Delete a profile for the current user."""
    user_id = get_current_user_id()
    
    # Check if this is the active profile
    active_profile = DatabaseService.get_active_profile_by_user_id(user_id)
    is_active_profile = active_profile and active_profile.id == profile_id
    
    success = DatabaseService.delete_profile(profile_id, user_id)
    
    if not success:
        return jsonify({'error': 'Profile not found or access denied'}), 404
    
    # If we deleted the active profile, activate the first available profile
    if is_active_profile:
        profiles = DatabaseService.get_profiles_by_user_id(user_id)
        if profiles:
            # Activate the first profile
            DatabaseService.update_profile_active_status(profiles[0].id, user_id, True)
    
    return '', 204

@app.route('/api/auth/user')
def get_current_user():
    """Get the current authenticated user."""
    if 'user_id' not in session:
        return jsonify({'error': 'Not authenticated'}), 401
    
    # Get user by actual user ID instead of provider ID
    user = DatabaseService.get_user_by_id(session['user_id'])
    
    if not user:
        return jsonify({'error': 'User not found'}), 404
    
    return jsonify({
        'id': user.id,
        'email': user.email,
        'name': user.name,
        'provider': user.provider,
        'avatar_url': user.avatar_url
    })

if __name__ == '__main__':
=======
        return (
            jsonify(
                {
                    "status": "unhealthy",
                    "timestamp": datetime.now().isoformat(),
                    "database": "PostgreSQL" if is_postgres() else "SQLite",
                    "database_connected": False,
                    "error": str(e),
                }
            ),
            503,
        )


if __name__ == "__main__":
>>>>>>> 3327bb52
    # Configure logging
    logging.basicConfig(
        level=logging.INFO, format="%(asctime)s - %(levelname)s - %(message)s"
    )

    # Show which database we're using
    db_url = os.getenv("DATABASE_URL", "sqlite:///responses.db")
    logging.info(f"🔧 Using DATABASE_URL: {db_url}")

    try:
        # Initialize database with retry logic
        logging.info("🔄 Initializing database...")
        init_db()

        logging.info("🚀 Starting Flask server on http://0.0.0.0:5000")
        app.run(debug=True, host="0.0.0.0", port=5000)

    except Exception as e:
        logging.error(f"❌ Failed to start application: {e}")
        exit(1)<|MERGE_RESOLUTION|>--- conflicted
+++ resolved
@@ -1,17 +1,13 @@
-<<<<<<< HEAD
 from flask import Flask, request, jsonify, session, redirect, url_for
 from flask_cors import CORS
 from flasgger import Swagger
 import sqlite3
-=======
->>>>>>> 3327bb52
 import json
 import logging
 import os
 import sqlite3
 import time
 import uuid
-<<<<<<< HEAD
 from typing import List, Dict, Any, Optional, Union
 from urllib.parse import urlparse
 import logging
@@ -20,16 +16,10 @@
 from database import DatabaseService
 from middleware import require_auth, get_current_user_id
 from models import Profile
+from datetime import datetime
 
 # Load environment variables
 load_dotenv()
-=======
-from datetime import datetime
-from typing import Any, Dict, Union
-
-from flask import Flask, jsonify, request
-from flask_cors import CORS
->>>>>>> 3327bb52
 
 # Try to import PostgreSQL driver
 try:
@@ -164,12 +154,10 @@
     """
     for attempt in range(max_retries + 1):
         try:
-<<<<<<< HEAD
             # Use DatabaseService to initialize the database
             DatabaseService.initialize()
             
             db_type = 'PostgreSQL' if is_postgres() else 'SQLite'
-=======
             conn = get_db_connection()
 
             if is_postgres():
@@ -201,7 +189,6 @@
             conn.close()
 
             db_type = "PostgreSQL" if is_postgres() else "SQLite"
->>>>>>> 3327bb52
             if attempt > 0:
                 logging.info(
                     f"✅ Database initialized ({db_type}) after {attempt} retries"
@@ -251,7 +238,6 @@
     search = request.args.get("search", "")
 
     conn = get_db_connection()
-<<<<<<< HEAD
     
     # Get active profile for current user if authenticated
     profile_id = None
@@ -282,10 +268,6 @@
             search_term = f'%{search}%'
             rows = execute_query(conn, query, (profile_id, search_term, search_term, search_term))
     elif search:
-=======
-
-    if search:
->>>>>>> 3327bb52
         if is_postgres():
             # PostgreSQL with ILIKE for case-insensitive search and JSONB contains
             query = """
@@ -312,17 +294,12 @@
             rows = execute_query(conn, 'SELECT * FROM responses WHERE profile_id = ? ORDER BY created_at DESC', 
                                (profile_id,))
     else:
-<<<<<<< HEAD
         # If no profile is active, show responses without profile_id (legacy responses)
         if is_postgres():
             rows = execute_query(conn, 'SELECT * FROM responses WHERE profile_id IS NULL ORDER BY created_at DESC')
         else:
             rows = execute_query(conn, 'SELECT * FROM responses WHERE profile_id IS NULL ORDER BY created_at DESC')
     
-=======
-        rows = execute_query(conn, "SELECT * FROM responses ORDER BY created_at DESC")
-
->>>>>>> 3327bb52
     conn.close()
 
     responses = [dict_from_row(row) for row in rows] if rows else []
@@ -355,7 +332,6 @@
 def create_response():
     """Create a new response."""
     data = request.get_json()
-<<<<<<< HEAD
     
     if not data or 'title' not in data or 'content' not in data:
         return jsonify({'error': 'Title and content are required'}), 400
@@ -372,48 +348,23 @@
         if profile:
             profile_id = profile.id
     
-=======
-
-    if not data or "title" not in data or "content" not in data:
-        return jsonify({"error": "Title and content are required"}), 400
-
-    title = data["title"]
-    content = data["content"]
-    tags = data.get("tags", [])
-
->>>>>>> 3327bb52
     conn = get_db_connection()
 
     if is_postgres():
         # PostgreSQL with JSONB and auto-generated UUID
-<<<<<<< HEAD
         query = '''
             INSERT INTO responses (title, content, tags, profile_id) 
             VALUES (%s, %s, %s, %s) 
             RETURNING *
         '''
         rows = execute_query(conn, query, (title, content, json.dumps(tags), profile_id))
-=======
-        query = """
-            INSERT INTO responses (title, content, tags)
-            VALUES (%s, %s, %s)
-            RETURNING *
-        """
-        rows = execute_query(conn, query, (title, content, json.dumps(tags)))
->>>>>>> 3327bb52
         response_data = dict_from_row(rows[0]) if rows else None
     else:
         # SQLite with manual UUID
         response_id = str(uuid.uuid4())
-<<<<<<< HEAD
         query = 'INSERT INTO responses (id, title, content, tags, profile_id) VALUES (?, ?, ?, ?, ?)'
         execute_query(conn, query, (response_id, title, content, json.dumps(tags), profile_id))
         
-=======
-        query = "INSERT INTO responses (id, title, content, tags) VALUES (?, ?, ?, ?)"
-        execute_query(conn, query, (response_id, title, content, json.dumps(tags)))
-
->>>>>>> 3327bb52
         # Fetch the created record
         rows = execute_query(
             conn, "SELECT * FROM responses WHERE id = ?", (response_id,)
@@ -549,7 +500,6 @@
             }
         )
     except Exception as e:
-<<<<<<< HEAD
         return jsonify({
             'status': 'unhealthy',
             'timestamp': datetime.now().isoformat(),
@@ -749,23 +699,6 @@
     })
 
 if __name__ == '__main__':
-=======
-        return (
-            jsonify(
-                {
-                    "status": "unhealthy",
-                    "timestamp": datetime.now().isoformat(),
-                    "database": "PostgreSQL" if is_postgres() else "SQLite",
-                    "database_connected": False,
-                    "error": str(e),
-                }
-            ),
-            503,
-        )
-
-
-if __name__ == "__main__":
->>>>>>> 3327bb52
     # Configure logging
     logging.basicConfig(
         level=logging.INFO, format="%(asctime)s - %(levelname)s - %(message)s"
